--- conflicted
+++ resolved
@@ -480,8 +480,6 @@
 		SV_LOG_NULL_GUARD ctx->logproc(ctx, SURVIVE_LOG_LEVEL_INFO, stbuff);                                           \
 	}
 
-<<<<<<< HEAD
-=======
 inline static void *sv_dynamic_ptr_check(char *file, int line, void *ptr) {
 	if (ptr == NULL) {
 		fprintf(stderr, "Survive: memory allocation request failed in file %s, line %d, exiting", file, line);
@@ -494,7 +492,6 @@
 #define SV_CALLOC(num, size) sv_dynamic_ptr_check(__FILE__, __LINE__, calloc((num), (size)))
 #define SV_REALLOC(ptr, size) sv_dynamic_ptr_check(__FILE__, __LINE__, realloc(ptr, (size)))
 
->>>>>>> bd6d0fc3
 static inline void survive_notify_gen2(struct SurviveObject *so, const char *msg) {
 	if (so->ctx->lh_version_forced != -1 && so->ctx->lh_version_forced != 1) {
 		return;
