--- conflicted
+++ resolved
@@ -3,27 +3,20 @@
 LIBRARY:=./lib/libsurvive.so
 STATIC_LIBRARY:=./lib/libsurvive.a
 
-<<<<<<< HEAD
-all : $(STATIC_LIBRARY) $(LIBRARY) data_recorder test calibrate calibrate_client simple_pose_test .options
+all : $(STATIC_LIBRARY) $(LIBRARY) data_recorder test calibrate calibrate_client simple_pose_test plugins .options
 	@echo "Built with defaults.  Type 'make help' for more info."
+
+PREFIX?=/usr/local
 
 .options:
 	@echo "USE_ASAN?=$(USE_ASAN)" > .options
-	@echo "USE_USBMON?=$(USE_USBMON)" >> .options
 	@echo "LINUX_USE_HIDAPI?=$(LINUX_USE_HIDAPI)" >> .options
 	@echo "MINIMAL?=$(MINIMAL)" >> .options
 
-.PHONY : help clean buildfolders .options
-=======
-all : $(STATIC_LIBRARY) $(LIBRARY) data_recorder test calibrate calibrate_client simple_pose_test plugins
-	@echo "Built with defaults.  Type 'make help' for more info."
-
-PREFIX?=/usr/local
-
-.PHONY : help clean buildfolders plugins all install uninstall
->>>>>>> 8d62ae23
+.PHONY : help clean buildfolders plugins all install uninstall .options
 
 OBJDIR:=build
+LIBDIR:=lib
 
 CFLAGS += -Wall -Wno-unused-variable -Wno-switch -Wno-parentheses -Wno-missing-braces
 
@@ -50,17 +43,11 @@
 LIBSURVIVE_CORE+=src/survive.c src/survive_process.c src/ootx_decoder.c src/survive_driverman.c src/survive_default_devices.c src/survive_playback.c src/survive_config.c src/survive_cal.c src/poser.c src/survive_sensor_activations.c src/survive_disambiguator.c src/survive_imu.c src/survive_kalman.c src/survive_api.c src/survive_plugins.c src/poser_general_optimizer.c
 MINIMAL_NEEDED+=src/survive_reproject.c redist/minimal_opencv.c 
 AUX_NEEDED+=
-PLUGINS+=driver_dummy driver_udp driver_vive disambiguator_turvey disambiguator_statebased disambiguator_charles poser_dummy poser_mpfit poser_epnp poser_sba poser_imu poser_charlesrefine
+PLUGINS+=driver_dummy driver_udp driver_vive disambiguator_turvey disambiguator_statebased disambiguator_charles poser_dummy poser_mpfit poser_epnp poser_sba poser_imu poser_charlesrefine driver_usbmon
 POSERS:=
 EXTRA_POSERS:=src/poser_daveortho.c src/poser_charlesslow.c src/poser_octavioradii.c src/poser_turveytori.c
 REDISTS:=redist/json_helpers.c redist/linmath.c redist/jsmn.c
 TEST_CASES:=src/test_cases/main.c src/test_cases/kalman.c src/test_cases/reproject.c
-
-
-ifdef USE_USBMON
-	LDFLAGS+=-lpcap
-	AUX_NEEDED+=src/usbmon_driver.c
-endif
 
 #----------
 # Platform specific changes to CFLAGS/LDFLAGS
@@ -169,18 +156,7 @@
 
 #### Actual build system.
 
-<<<<<<< HEAD
-$(OBJDIR): 
-	@mkdir -p lib
-	@mkdir -p $(OBJDIR)
-	@mkdir -p $(OBJDIR)/winbuild
-	@mkdir -p $(OBJDIR)/src
-	@mkdir -p $(OBJDIR)/redist
-	@mkdir -p $(OBJDIR)/redist/sba
-	@mkdir -p $(OBJDIR)/redist/mpfit
-	@mkdir -p $(OBJDIR)/src/epnp
-=======
-$(OBJDIR):
+$(OBJDIR) $(LIBDIR):
 	mkdir -p lib
 	mkdir -p lib/plugins
 	mkdir -p $(OBJDIR)
@@ -190,29 +166,32 @@
 	mkdir -p $(OBJDIR)/redist/sba
 	mkdir -p $(OBJDIR)/redist/mpfit
 	mkdir -p $(OBJDIR)/src/epnp
->>>>>>> 8d62ae23
-
 
 $(LIBRARY): $(LIBSURVIVE_O) $(OBJDIR)
 	$(CC) $(CFLAGS) -shared -o $@ $(LIBSURVIVE_O) $(LDFLAGS)
 
+LDFLAGS_PLUGINS=$(LDFLAGS) -L./lib/plugins
+
 ./lib/plugins/poser_sba.so: ./src/poser_sba.c $(SBA)
-	$(CC) $(CFLAGS) -shared -o $@ $^ $(LDFLAGS)
-
-./lib/plugins/survive_vive.so: ./src/survive_vive.c ./src/survive_usb.c
-	$(CC) $(CFLAGS) -shared -o $@ $^ $(LDFLAGS)
+	$(CC) $(CFLAGS) -shared -o $@ $^ $(LDFLAGS_PLUGINS)
+
+./lib/plugins/driver_vive.so: ./src/driver_vive.c ./src/survive_usb.c
+	$(CC) $(CFLAGS) -shared -o $@ $^ $(LDFLAGS_PLUGINS)
 
 ./lib/plugins/poser_epnp.so: ./src/poser_epnp.c ./src/epnp/epnp.c ./redist/minimal_opencv.c 
-	$(CC) $(CFLAGS) -shared -o $@ $^ $(LDFLAGS)
+	$(CC) $(CFLAGS) -shared -o $@ $^ $(LDFLAGS_PLUGINS)
 
 ./lib/plugins/poser_mpfit.so: src/poser_mpfit.c ./src/survive_optimizer.c $(MPFIT)
-	$(CC) $(CFLAGS) -shared -o $@ $^ $(LDFLAGS)
+	$(CC) $(CFLAGS) -shared -o $@ $^ $(LDFLAGS_PLUGINS)
+
+./lib/plugins/driver_usbmon.so: src/driver_usbmon.c ./lib/plugins/driver_vive.so
+	@$(CC) $(CFLAGS) -shared -o $@ $< $(LDFLAGS_PLUGINS) -lpcap 2> /dev/null || (echo "Could not build plug-in for usbmon -- likely you don't have lpcap installed.")
 
 ./lib/plugins/%.so: ./src/%.c $($%_C) 
-	$(CC) $(CFLAGS) -shared -o $@ $^ $(LDFLAGS)
-
-$(STATIC_LIBRARY) : $(LIBSURVIVE_O) $(OBJDIR)
-	ar rcs --plugin=$$(gcc --print-file-name=liblto_plugin.so) lib/libsurvive.a $(LIBSURVIVE_O)
+	$(CC) $(CFLAGS) -shared -o $@ $^ $(LDFLAGS_PLUGINS)
+
+$(STATIC_LIBRARY) : $(LIBSURVIVE_O) $(LIBDIR) 
+	ar rcs --plugin=$$(gcc --print-file-name=liblto_plugin.so) ./lib/libsurvive.a $(LIBSURVIVE_O)
 
 $(OBJDIR)/%.o : %.c $(OBJDIR)
 	$(CC) $(CFLAGS) -c $< -o $@
