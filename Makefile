all : lib data_recorder test calibrate calibrate_client simple_pose_test

CC?=gcc

<<<<<<< HEAD
CFLAGS:=-Iinclude/libsurvive -fPIC -g -O0 -Iredist -flto -DUSE_DOUBLE -std=gnu99 -rdynamic -llapacke  -lcblas -lm -fsanitize=address -fsanitize=undefined
=======
CFLAGS:=-Iinclude/libsurvive -fPIC -g -O0 -Iredist -flto -DUSE_DOUBLE -std=gnu99 -rdynamic -llapacke  -lcblas -lm
CFLAGS_RELEASE:=-Iinclude/libsurvive -fPIC -msse2 -ftree-vectorize -O3 -Iredist -flto -DUSE_DOUBLE -std=gnu99 -rdynamic -llapacke  -lcblas -lm 
>>>>>>> 728936f7
#LDFLAGS:=-L/usr/local/lib -lpthread -lusb-1.0 -lz -lm -flto -g
LDFLAGS:=-L/usr/local/lib -lpthread -lz -lm -flto -g

#----------
# Platform specific changes to CFLAGS/LDFLAGS
#----------
UNAME=$(shell uname)

# Mac OSX
ifeq ($(UNAME), Darwin)

CFLAGS:=$(CFLAGS) -DRASTERIZER -DHIDAPI -I/usr/local/include -x objective-c
LDFLAGS:=$(LDFLAGS) -framework OpenGL -framework Cocoa -framework IOKit
#DRAWFUNCTIONS=redist/CNFGFunctions.c redist/CocoaDriver.m
#GRAPHICS_LOFI:=redist/CNFGFunctions.o redist/CocoaDriver.o
DRAWFUNCTIONS=redist/CNFGFunctions.c redist/CNFGCocoaNSImageDriver.m
GRAPHICS_LOFI:=redist/CNFGFunctions.o redist/CNFGCocoaNSImageDriver.o

# Linux / FreeBSD
else

LDFLAGS:=$(LDFLAGS) -lX11 -lusb-1.0
DRAWFUNCTIONS=redist/CNFGFunctions.c redist/CNFGXDriver.c redist/CNFG3D.c
GRAPHICS_LOFI:=redist/CNFGFunctions.o redist/CNFGXDriver.o

endif

SBA:=redist/sba/sba_chkjac.o  redist/sba/sba_crsm.o  redist/sba/sba_lapack.o  redist/sba/sba_levmar.o  redist/sba/sba_levmar_wrap.o
POSERS:=src/poser_dummy.o src/poser_daveortho.o src/poser_charlesslow.o src/poser_octavioradii.o src/poser_turveytori.o src/poser_epnp.o src/poser_sba.o
REDISTS:=redist/json_helpers.o redist/linmath.o redist/jsmn.o redist/os_generic.o redist/minimal_opencv.o
ifeq ($(UNAME), Darwin)
REDISTS:=$(REDISTS) redist/hid-osx.c
endif
LIBSURVIVE_CORE:=src/survive.o src/survive_usb.o src/survive_data.o src/survive_process.o src/ootx_decoder.o src/survive_driverman.o src/survive_default_devices.o src/survive_vive.o src/survive_playback.o src/survive_config.o src/survive_cal.o src/survive_reproject.o src/poser.o src/epnp/epnp.c src/survive_sensor_activations.o


#If you want to use HIDAPI on Linux.
#CFLAGS:=$(CFLAGS) -DHIDAPI
#REDISTS:=$(REDISTS) redist/hid-linux.o
#LDFLAGS:=$(LDFLAGS) -ludev

#Useful Preprocessor Directives:
# -DUSE_DOUBLE = use double instead of float for most operations.
# -DNOZLIB = use puff.c
# -DTCC = various things needed for TCC.
# -DWINDOWS -DWIN32 = Building for Windows
# -DHIDAPI = Build vive driver to use USBHID instead of interrupt/control messages.
# -DRUNTIME_SYMNUM = Don't assume __attribute__((constructor)) works.  Instead comb for anything starting with REGISTER.




LIBSURVIVE_CORE:=$(LIBSURVIVE_CORE)
LIBSURVIVE_O:=$(POSERS) $(REDISTS) $(LIBSURVIVE_CORE) $(SBA)
LIBSURVIVE_C:=$(LIBSURVIVE_O:.o=.c)

# unused: redist/crc32.c

testCocoa : testCocoa.c
	$(CC) -o $@ $^ $(LDFLAGS) $(CFLAGS)

test : test.c ./lib/libsurvive.so redist/os_generic.o
	$(CC) -o $@ $^ $(LDFLAGS) $(CFLAGS)

simple_pose_test : simple_pose_test.c ./lib/libsurvive.so redist/os_generic.o $(DRAWFUNCTIONS)
	$(CC) -o $@ $^ $(LDFLAGS) $(CFLAGS)

data_recorder : data_recorder.c ./lib/libsurvive.so redist/os_generic.c
	$(CC) -o $@ $^ $(LDFLAGS) $(CFLAGS)

calibrate :  calibrate.c ./lib/libsurvive.so redist/os_generic.c $(DRAWFUNCTIONS)
	$(CC) -o $@ $^ $(LDFLAGS) $(CFLAGS)

calibrate_client :  calibrate_client.c ./lib/libsurvive.so redist/os_generic.c $(GRAPHICS_LOFI)
	$(CC) -o $@ $^ $(LDFLAGS) $(CFLAGS)

## Still not working!!! Don't use.
static_calibrate : calibrate.c redist/os_generic.c $(DRAWFUNCTIONS) $(LIBSURVIVE_C)
	tcc -o $@ $^ $(CFLAGS) $(LDFLAGS) -DTCC

./redist/dclhelpers_debuggable.c : ./redist/dclhelpers.c ./redist/dclhelpers.h ./redist/dclapack.h
	gcc -E ./redist/dclhelpers.c  > ./redist/dclhelpers_debuggable.c
	clang-format -i ./redist/dclhelpers_debuggable.c
	sed -i 's/#/\/\/#/g' ./redist/dclhelpers_debuggable.c


test_dcl: ./redist/test_dcl.c ./redist/dclhelpers.c ./redist/dclhelpers.h ./redist/dclapack.h redist/os_generic.c ./redist/minimal_opencv.c ./src/epnp/epnp.c
	$(CC) -o $@ $^ $(LDFLAGS) $(CFLAGS_RELEASE) -DFLT=double

test_dcl_debug: ./redist/test_dcl.c ./redist/dclhelpers_debuggable.c ./redist/dclhelpers.h ./redist/dclapack.h redist/os_generic.c
	$(CC) -o $@ $^ $(LDFLAGS) $(CFLAGS) -DFLT=double -fsanitize=address -fsanitize=undefined

test_minimal_cv: ./src/epnp/test_minimal_cv.c ./lib/libsurvive.so 
	$(CC) -o $@ $^ $(LDFLAGS) $(CFLAGS)

test_epnp: ./src/epnp/test_epnp.c ./lib/libsurvive.so 
	$(CC) -o $@ $^ $(LDFLAGS) $(CFLAGS)

test_epnp_ocv: ./src/epnp/test_epnp.c ./src/epnp/epnp.c
	$(CC) -o $@ $^ -DWITH_OPENCV -lpthread -lz -lm -flto -g -lX11 -lusb-1.0 -Iinclude/libsurvive -fPIC -g -O4 -Iredist -flto -DUSE_DOUBLE -std=gnu99 -rdynamic -fsanitize=address -fsanitize=undefined   -llapack -lm -lopencv_core

lib:
	mkdir lib

lib/libsurvive.so : $(LIBSURVIVE_O)
	$(CC) -o $@ $^ $(LDFLAGS) -shared


calibrate_tcc : $(LIBSURVIVE_C)
	tcc -DRUNTIME_SYMNUM $(CFLAGS) -o $@ $^ $(LDFLAGS) calibrate.c redist/os_generic.c $(DRAWFUNCTIONS) redist/symbol_enumerator.c

clean :
	rm -rf *.o src/*.o *~ src/*~ test simple_pose_test data_recorder calibrate testCocoa lib/libsurvive.so test_minimal_cv test_epnp test_epnp_ocv calibrate_client redist/*.o redist/*~ tools/data_server/data_server tools/lighthousefind/lighthousefind tools/lighthousefind_tori/lighthousefind-tori tools/plot_lighthouse/plot_lighthouse tools/process_rawcap/process_to_points redist/jsmntest redist/lintest




<|MERGE_RESOLUTION|>--- conflicted
+++ resolved
@@ -2,12 +2,9 @@
 
 CC?=gcc
 
-<<<<<<< HEAD
-CFLAGS:=-Iinclude/libsurvive -fPIC -g -O0 -Iredist -flto -DUSE_DOUBLE -std=gnu99 -rdynamic -llapacke  -lcblas -lm -fsanitize=address -fsanitize=undefined
-=======
 CFLAGS:=-Iinclude/libsurvive -fPIC -g -O0 -Iredist -flto -DUSE_DOUBLE -std=gnu99 -rdynamic -llapacke  -lcblas -lm
 CFLAGS_RELEASE:=-Iinclude/libsurvive -fPIC -msse2 -ftree-vectorize -O3 -Iredist -flto -DUSE_DOUBLE -std=gnu99 -rdynamic -llapacke  -lcblas -lm 
->>>>>>> 728936f7
+
 #LDFLAGS:=-L/usr/local/lib -lpthread -lusb-1.0 -lz -lm -flto -g
 LDFLAGS:=-L/usr/local/lib -lpthread -lz -lm -flto -g
 
