﻿<?xml version="1.0" encoding="utf-8"?>
<Project ToolsVersion="4.0" xmlns="http://schemas.microsoft.com/developer/msbuild/2003">
  <ItemGroup>
    <Filter Include="Source Files">
      <UniqueIdentifier>{4FC737F1-C7A5-4376-A066-2A32D752A2FF}</UniqueIdentifier>
      <Extensions>cpp;c;cc;cxx;def;odl;idl;hpj;bat;asm;asmx</Extensions>
    </Filter>
    <Filter Include="Header Files">
      <UniqueIdentifier>{93995380-89BD-4b04-88EB-625FBE52EBFB}</UniqueIdentifier>
      <Extensions>h;hh;hpp;hxx;hm;inl;inc;xsd</Extensions>
    </Filter>
    <Filter Include="Resource Files">
      <UniqueIdentifier>{67DA6AB6-F800-4c08-8B7A-83BB121AAD01}</UniqueIdentifier>
      <Extensions>rc;ico;cur;bmp;dlg;rc2;rct;bin;rgs;gif;jpg;jpeg;jpe;resx;tiff;tif;png;wav;mfcribbon-ms</Extensions>
    </Filter>
  </ItemGroup>
  <ItemGroup>
    <Text Include="ReadMe.txt" />
  </ItemGroup>
  <ItemGroup>
    <ClCompile Include="..\..\src\ootx_decoder.c">
      <Filter>Source Files</Filter>
    </ClCompile>
    <ClCompile Include="..\..\src\poser_charlesslow.c">
      <Filter>Source Files</Filter>
    </ClCompile>
    <ClCompile Include="..\..\src\poser_daveortho.c">
      <Filter>Source Files</Filter>
    </ClCompile>
    <ClCompile Include="..\..\src\poser_dummy.c">
      <Filter>Source Files</Filter>
    </ClCompile>
    <ClCompile Include="..\..\src\survive.c">
      <Filter>Source Files</Filter>
    </ClCompile>
    <ClCompile Include="..\..\src\survive_cal.c">
      <Filter>Source Files</Filter>
    </ClCompile>
    <ClCompile Include="..\..\src\survive_config.c">
      <Filter>Source Files</Filter>
    </ClCompile>
    <ClCompile Include="..\..\src\survive_driverman.c">
      <Filter>Source Files</Filter>
    </ClCompile>
    <ClCompile Include="..\..\src\survive_process.c">
      <Filter>Source Files</Filter>
    </ClCompile>
    <ClCompile Include="..\..\src\survive_usb.c">
      <Filter>Source Files</Filter>
    </ClCompile>
    <ClCompile Include="..\..\src\survive_vive.c">
      <Filter>Source Files</Filter>
    </ClCompile>
    <ClCompile Include="..\..\redist\puff.c">
      <Filter>Source Files</Filter>
    </ClCompile>
    <ClCompile Include="..\..\redist\json_helpers.c">
      <Filter>Source Files</Filter>
    </ClCompile>
    <ClCompile Include="..\..\redist\jsmn.c">
      <Filter>Source Files</Filter>
    </ClCompile>
    <ClCompile Include="..\..\redist\crc32.c">
      <Filter>Source Files</Filter>
    </ClCompile>
    <ClCompile Include="..\..\redist\symbol_enumerator.c">
      <Filter>Source Files</Filter>
    </ClCompile>
    <ClCompile Include="..\..\redist\linmath.c">
      <Filter>Source Files</Filter>
    </ClCompile>
    <ClCompile Include="..\..\redist\hid-windows.c">
      <Filter>Source Files</Filter>
    </ClCompile>
    <ClCompile Include="..\..\src\poser_turveytori.c">
      <Filter>Source Files</Filter>
    </ClCompile>
    <ClCompile Include="..\..\src\poser_octavioradii.c">
      <Filter>Source Files</Filter>
    </ClCompile>
    <ClCompile Include="..\..\src\survive_default_devices.c">
      <Filter>Source Files</Filter>
    </ClCompile>
    <ClCompile Include="..\..\src\survive_disambiguator.c">
      <Filter>Source Files</Filter>
    </ClCompile>
    <ClCompile Include="..\..\src\survive_charlesbiguator.c">
      <Filter>Source Files</Filter>
    </ClCompile>
    <ClCompile Include="..\..\src\survive_turveybiguator.c">
      <Filter>Source Files</Filter>
    </ClCompile>
    <ClCompile Include="..\..\src\poser.c">
      <Filter>Source Files</Filter>
    </ClCompile>
    <ClCompile Include="..\..\src\survive_reproject.c">
      <Filter>Source Files</Filter>
    </ClCompile>
    <ClCompile Include="..\..\src\survive_sensor_activations.c">
      <Filter>Source Files</Filter>
    </ClCompile>
    <ClCompile Include="..\..\src\survive_playback.c">
      <Filter>Source Files</Filter>
    </ClCompile>
    <ClCompile Include="..\getdelim.c">
      <Filter>Source Files</Filter>
    </ClCompile>
    <ClCompile Include="..\..\src\survive_statebased_disambiguator.c">
      <Filter>Source Files</Filter>
    </ClCompile>
    <ClCompile Include="..\..\redist\minimal_opencv.c">
      <Filter>Source Files</Filter>
    </ClCompile>
    <ClCompile Include="..\..\src\epnp\epnp.c">
      <Filter>Source Files</Filter>
    </ClCompile>
    <ClCompile Include="..\..\src\poser_epnp.c">
      <Filter>Source Files</Filter>
    </ClCompile>
    <ClCompile Include="..\..\src\poser_sba.c">
      <Filter>Source Files</Filter>
    </ClCompile>
    <ClCompile Include="..\..\redist\sba\sba_crsm.c">
      <Filter>Source Files</Filter>
    </ClCompile>
    <ClCompile Include="..\..\redist\sba\sba_lapack.c">
      <Filter>Source Files</Filter>
    </ClCompile>
    <ClCompile Include="..\..\redist\sba\sba_levmar.c">
      <Filter>Source Files</Filter>
    </ClCompile>
    <ClCompile Include="..\..\redist\sba\sba_levmar_wrap.c">
      <Filter>Source Files</Filter>
    </ClCompile>
    <ClCompile Include="..\..\redist\sba\sba_chkjac.c">
      <Filter>Source Files</Filter>
    </ClCompile>
<<<<<<< HEAD
    <ClCompile Include="..\..\src\survive_api.c">
=======
    <ClCompile Include="..\..\src\survive_imu.c">
      <Filter>Source Files</Filter>
    </ClCompile>
    <ClCompile Include="..\..\redist\mpfit\mpfit.c">
      <Filter>Source Files</Filter>
    </ClCompile>
    <ClCompile Include="..\..\src\poser_general_optimizer.c">
      <Filter>Source Files</Filter>
    </ClCompile>
    <ClCompile Include="..\..\src\poser_mpfit.c">
      <Filter>Source Files</Filter>
    </ClCompile>
    <ClCompile Include="..\..\src\poser_charlesrefine.c">
>>>>>>> d7c88592
      <Filter>Source Files</Filter>
    </ClCompile>
  </ItemGroup>
  <ItemGroup>
    <ClInclude Include="..\..\src\ootx_decoder.h">
      <Filter>Source Files</Filter>
    </ClInclude>
    <ClInclude Include="..\..\src\survive_cal.h">
      <Filter>Source Files</Filter>
    </ClInclude>
    <ClInclude Include="..\..\src\survive_config.h">
      <Filter>Source Files</Filter>
    </ClInclude>
    <ClInclude Include="..\..\src\survive_internal.h">
      <Filter>Source Files</Filter>
    </ClInclude>
    <ClInclude Include="..\..\include\libsurvive\poser.h">
      <Filter>Header Files</Filter>
    </ClInclude>
    <ClInclude Include="..\..\include\libsurvive\survive.h">
      <Filter>Header Files</Filter>
    </ClInclude>
    <ClInclude Include="..\..\include\libsurvive\survive_types.h">
      <Filter>Header Files</Filter>
    </ClInclude>
    <ClInclude Include="..\..\redist\os_generic.h">
      <Filter>Header Files</Filter>
    </ClInclude>
    <ClInclude Include="..\..\redist\json_helpers.h">
      <Filter>Header Files</Filter>
    </ClInclude>
    <ClInclude Include="..\..\redist\jsmn.h">
      <Filter>Header Files</Filter>
    </ClInclude>
    <ClInclude Include="..\..\redist\crc32.h">
      <Filter>Header Files</Filter>
    </ClInclude>
    <ClInclude Include="..\..\redist\symbol_enumerator.h">
      <Filter>Header Files</Filter>
    </ClInclude>
    <ClInclude Include="..\..\redist\linmath.h">
      <Filter>Header Files</Filter>
    </ClInclude>
    <ClInclude Include="..\..\src\survive_default_devices.h">
      <Filter>Source Files</Filter>
    </ClInclude>
    <ClInclude Include="..\..\redist\minimal_opencv.h">
      <Filter>Source Files</Filter>
    </ClInclude>
    <ClInclude Include="..\..\src\epnp\epnp.h">
      <Filter>Header Files</Filter>
    </ClInclude>
    <ClInclude Include="..\..\redist\sba\sba.h">
      <Filter>Source Files</Filter>
    </ClInclude>
<<<<<<< HEAD
    <ClInclude Include="..\..\include\libsurvive\survive_api.h">
      <Filter>Header Files</Filter>
=======
    <ClInclude Include="..\..\redist\mpfit\mpfit.h">
      <Filter>Source Files</Filter>
    </ClInclude>
    <ClInclude Include="..\..\src\poser_general_optimizer.h">
      <Filter>Source Files</Filter>
>>>>>>> d7c88592
    </ClInclude>
  </ItemGroup>
  <ItemGroup>
    <None Include="packages.config" />
  </ItemGroup>
</Project><|MERGE_RESOLUTION|>--- conflicted
+++ resolved
@@ -1,4 +1,4 @@
-﻿<?xml version="1.0" encoding="utf-8"?>
+<?xml version="1.0" encoding="utf-8"?>
 <Project ToolsVersion="4.0" xmlns="http://schemas.microsoft.com/developer/msbuild/2003">
   <ItemGroup>
     <Filter Include="Source Files">
@@ -135,9 +135,9 @@
     <ClCompile Include="..\..\redist\sba\sba_chkjac.c">
       <Filter>Source Files</Filter>
     </ClCompile>
-<<<<<<< HEAD
     <ClCompile Include="..\..\src\survive_api.c">
-=======
+      <Filter>Source Files</Filter>
+    </ClCompile>      
     <ClCompile Include="..\..\src\survive_imu.c">
       <Filter>Source Files</Filter>
     </ClCompile>
@@ -151,7 +151,6 @@
       <Filter>Source Files</Filter>
     </ClCompile>
     <ClCompile Include="..\..\src\poser_charlesrefine.c">
->>>>>>> d7c88592
       <Filter>Source Files</Filter>
     </ClCompile>
   </ItemGroup>
@@ -207,16 +206,14 @@
     <ClInclude Include="..\..\redist\sba\sba.h">
       <Filter>Source Files</Filter>
     </ClInclude>
-<<<<<<< HEAD
     <ClInclude Include="..\..\include\libsurvive\survive_api.h">
       <Filter>Header Files</Filter>
-=======
+    </ClInclude>
     <ClInclude Include="..\..\redist\mpfit\mpfit.h">
       <Filter>Source Files</Filter>
     </ClInclude>
     <ClInclude Include="..\..\src\poser_general_optimizer.h">
       <Filter>Source Files</Filter>
->>>>>>> d7c88592
     </ClInclude>
   </ItemGroup>
   <ItemGroup>
