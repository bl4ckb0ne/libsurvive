// Driver works, but you _must_ start it near the origin looking in +Z.

#include <poser.h>
#include <survive.h>
#include <survive_reproject.h>

#include "epnp/epnp.h"
#include "linmath.h"
#include "survive_cal.h"
#include <math.h>
#include <stdint.h>
#include <stdio.h>
#include <string.h>
#include <survive_imu.h>

#define MAX_PT_PER_SWEEP SENSORS_PER_OBJECT

typedef struct {
	int sweepaxis;
	int sweeplh;

	FLT normal_at_errors[MAX_PT_PER_SWEEP][3]; // Value is actually normalized, not just normal to sweep plane.
	FLT quantity_errors[MAX_PT_PER_SWEEP];
	FLT angles_at_pts[MAX_PT_PER_SWEEP];
	SurvivePose object_pose_at_hit[MAX_PT_PER_SWEEP];
	uint8_t sensor_ids[MAX_PT_PER_SWEEP];

	LinmathPoint3d MixingPositions[NUM_LIGHTHOUSES][2];
<<<<<<< HEAD
	SurvivePose InteralPoseUsedForCalc; // Super high speed vibratey and terrible.
	float MixingConfidence[NUM_LIGHTHOUSES][2];

=======
	SurvivePose InteralPoseUsedForCalc;	//Super high speed vibratey and terrible.
	FLT MixingConfidence[NUM_LIGHTHOUSES][2];
	FLT last_angle_lh_axis[NUM_LIGHTHOUSES][2];
>>>>>>> 7af7eec0
	int ptsweep;

	SurviveIMUTracker tracker;
} CharlesPoserData;

int PoserCharlesRefine(SurviveObject *so, PoserData *pd) {
	CharlesPoserData *dd = so->PoserData;
	if (!dd) {
		so->PoserData = dd = calloc(sizeof(CharlesPoserData), 1);
		SurvivePose object_pose_out;
		memcpy(&object_pose_out, &LinmathPose_Identity, sizeof(LinmathPose_Identity));
		memcpy(&dd->InteralPoseUsedForCalc, &LinmathPose_Identity, sizeof(LinmathPose_Identity));
		so->PoseConfidence = 1.0;
		PoserData_poser_pose_func(pd, so, &object_pose_out);
	}

	SurviveSensorActivations *scene = &so->activations;
	switch (pd->pt) {
	case POSERDATA_IMU: {
		// Really should use this...
		PoserDataIMU *imuData = (PoserDataIMU *)pd;

		// TODO: Actually do Madgwick's algorithm
		LinmathQuat applymotion;
		const SurvivePose *object_pose = &so->OutPose;
		imuData->gyro[0] *= 1. / 240.;
		imuData->gyro[1] *= 1. / 240.;
		imuData->gyro[2] *= 1. / 240.;
		quatfromeuler(applymotion, imuData->gyro);
		// printf( "%f %f %f\n", imuData->gyro [0], imuData->gyro [1], imuData->gyro [2] );

		LinmathQuat InvertQuat;
		quatgetreciprocal(InvertQuat, object_pose->Rot);

		// Apply a tiny tug to re-right headset based on the gravity vector.
		LinmathVec3d reright = {0, 0, 1};
		LinmathVec3d normup;
		normalize3d(normup, imuData->accel);
		LinmathVec3d correct_diff;
		quatrotatevector(reright, InvertQuat, reright);
		sub3d(correct_diff, normup, reright);
		scale3d(correct_diff, correct_diff, -0.001); // This is the coefficient applying the drag.
		add3d(correct_diff, correct_diff, reright);
		LinmathQuat reright_quat;
		normalize3d(correct_diff, correct_diff);
		quatfrom2vectors(reright_quat, reright, correct_diff);

		SurvivePose object_pose_out;
		quatrotateabout(object_pose_out.Rot, object_pose->Rot, applymotion);	 // Contribution from Gyro
		quatrotateabout(object_pose_out.Rot, object_pose_out.Rot, reright_quat); // Contribution from Accelerometer
		quatnormalize(object_pose_out.Rot, object_pose_out.Rot);

		copy3d(object_pose_out.Pos, object_pose->Pos);
		PoserData_poser_pose_func(pd, so, &object_pose_out);
		quatcopy(dd->InteralPoseUsedForCalc.Rot, object_pose_out.Rot);

		// PoserDataIMU *imu = (PoserDataIMU *)pd;
		// survive_imu_tracker_integrate(so, &dd->tracker, imu);
		// PoserData_poser_pose_func(pd, so, &dd->tracker.pose);

		return 0;
	}
	case POSERDATA_LIGHT: {
		int i;
		PoserDataLight *ld = (PoserDataLight *)pd;
		int lhid = ld->lh;
		int senid = ld->sensor_id;
		BaseStationData *bsd = &so->ctx->bsd[ld->lh];
		if (!bsd->PositionSet)
			break;
		SurvivePose *lhp = &bsd->Pose;
		FLT inangle = ld->angle;
		int sensor_id = ld->sensor_id;
		int axis = dd->sweepaxis;
<<<<<<< HEAD
		// const SurvivePose *object_pose = &so->OutPose;
=======
		//const SurvivePose *object_pose = &so->OutPose;
>>>>>>> 7af7eec0

		dd->sweeplh = lhid;

		// FOR NOW, drop LH1.
		// if( lhid == 1 ) break;

		//		const FLT * sensor_normal = &so->sensor_normals[senid*3];
		//		FLT sensor_normal_worldspace[3];
		//		ApplyPoseToPoint(sensor_normal_worldspace,   object_pose, sensor_inpos);

		const FLT *sensor_inpos = &so->sensor_locations[senid * 3];
		FLT sensor_position_worldspace[3];
		// XXX Once I saw this get pretty wild (When in playback)
		// I had to invert the values of sensor_inpos.  Not sure why.
		ApplyPoseToPoint(sensor_position_worldspace, &dd->InteralPoseUsedForCalc, sensor_inpos);

		// printf( "%f %f %f  == > %f %f %f\n", sensor_inpos[0], sensor_inpos[1], sensor_inpos[2],
		// sensor_position_worldspace[0], sensor_position_worldspace[1], sensor_position_worldspace[2] );
		// = sensor position, relative to lighthouse center.
		FLT sensorpos_rel_lh[3];
		sub3d(sensorpos_rel_lh, sensor_position_worldspace, lhp->Pos);

		// Next, define a normal in global space of the plane created by the sweep hit.
		// Careful that this must be normalized.
		FLT sweep_normal[3];


		FLT inangles[2];
		FLT outangles[2];
		inangles[axis] = inangle;
		inangles[!axis] = dd->last_angle_lh_axis[lhid][!axis];
		survive_apply_bsd_calibration(so->ctx, lhid, inangles, outangles );
		FLT angle = outangles[axis];
		

		// If 1, the "y" axis. //XXX Check me.
		if (axis) // XXX Just FYI this should include account for skew
		{
			sweep_normal[0] = 0;
			sweep_normal[1] = cos(angle);
			sweep_normal[2] = sin(angle);
			// printf( "+" );
		} else {
			sweep_normal[0] = cos(angle);
			sweep_normal[1] = 0;
			sweep_normal[2] = -sin(angle);
			// printf( "-" );
		}

		// Need to apply the lighthouse's transformation to the sweep's normal.
		quatrotatevector(sweep_normal, lhp->Rot, sweep_normal);

		// Compute point-line distance between sensorpos_rel_lh and the plane defined by sweep_normal.
		// Do this by projecting sensorpos_rel_lh (w) onto sweep_normal (v).
		// You can do this by |v dot w| / |v| ... But we know |v| is 1. So...
		FLT dist = dot3d(sensorpos_rel_lh, sweep_normal);

		if ((i = dd->ptsweep) < MAX_PT_PER_SWEEP) {
			memcpy(dd->normal_at_errors[i], sweep_normal, sizeof(FLT) * 3);
			dd->quantity_errors[i] = dist;
			dd->angles_at_pts[i] = angle;
			dd->sensor_ids[i] = sensor_id;
			memcpy(&dd->object_pose_at_hit[i], &dd->InteralPoseUsedForCalc, sizeof(SurvivePose));
			dd->ptsweep++;
		}

		dd->last_angle_lh_axis[lhid][axis] = inangle;

		return 0;
	}

	case POSERDATA_SYNC: {
		PoserDataLight *l = (PoserDataLight *)pd;
		int lhid = l->lh;

		// you can get sweepaxis and sweeplh.
		if (dd->ptsweep) {
			int i;
			int lhid = dd->sweeplh;
			int axis = dd->sweepaxis;
			int pts = dd->ptsweep;
			// const SurvivePose *object_pose =
			//	&so->OutPose; // XXX TODO Should pull pose from approximate time when LHs were scanning it.

			BaseStationData *bsd = &so->ctx->bsd[lhid];
			SurvivePose *lh_pose = &bsd->Pose;

			int validpoints = 0;
			int ptvalid[MAX_PT_PER_SWEEP];
			FLT avgerr = 0.0;
			FLT vec_correct[3] = {0., 0., 0.};
			FLT avgang = 0.0;

// Tunable parameters:
#define MIN_HIT_QUALITY 0.5 // Determines which hits to cull.
#define HIT_QUALITY_BASELINE                                                                                           \
	0.0001 // Determines which hits to cull.  Actually SQRT(baseline) if 0.0001, it is really 1cm

#define CORRECT_LATERAL_POSITION_COEFFICIENT 0.7 // Explodes if you exceed 1.0
#define CORRECT_TELESCOPTION_COEFFICIENT 7.00	// Converges even as high as 10.0 and doesn't explode.
#define CORRECT_ROTATION_COEFFICIENT                                                                                   \
	0.2 // This starts to fall apart above 5.0, but for good reason.  It is amplified by the number of points seen.
#define ROTATIONAL_CORRECTION_MAXFORCE 0.01

			// Step 1: Determine standard of deviation, and average in order to
			// drop points that are likely in error.
			{
				// Calculate average
				FLT avgerr_orig = 0.0;
				FLT stddevsq = 0.0;
				for (i = 0; i < pts; i++)
					avgerr_orig += dd->quantity_errors[i];
				avgerr_orig /= pts;

				// Calculate standard of deviation.
				for (i = 0; i < pts; i++) {
					FLT diff = dd->quantity_errors[i] - avgerr_orig;
					stddevsq += diff * diff;
				}
				stddevsq /= pts;

				for (i = 0; i < pts; i++) {
					FLT err = dd->quantity_errors[i];
					FLT diff = err - avgerr_orig;
					diff *= diff;
					int isptvalid = (diff * MIN_HIT_QUALITY <= stddevsq + HIT_QUALITY_BASELINE) ? 1 : 0;
					ptvalid[i] = isptvalid;
					if (isptvalid) {
						avgang += dd->angles_at_pts[i];
						avgerr += err;
						validpoints++;
					}
				}
				avgang /= validpoints;
				avgerr /= validpoints;
			}

			// Step 2: Determine average lateral error.
			// We can actually always perform this operation.  Even with only one point.
			{
				FLT avg_err[3] = {0, 0, 0}; // Positional error.
				for (i = 0; i < pts; i++) {
					if (!ptvalid[i])
						continue;
					FLT *nrm = dd->normal_at_errors[i];
					FLT err = dd->quantity_errors[i];
					avg_err[0] = avg_err[0] + nrm[0] * err;
					avg_err[1] = avg_err[1] + nrm[1] * err;
					avg_err[2] = avg_err[2] + nrm[2] * err;
				}

				// NOTE: The "avg_err" is not geometrically centered.  This is actually
				// probably okay, since if you have sevearl data points to one side, you
				// can probably trust that more.
				scale3d(avg_err, avg_err, 1. / validpoints);

				// We have "Average error" now.  A vector in worldspace.
				// This can correct for lateral error, but not distance from camera.

				// XXX TODO: Should we check to see if we only have one or
				// two points to make sure the error on this isn't unusually high?
				// If calculated error is unexpectedly high, then we should probably
				// Not apply the transform.
				scale3d(avg_err, avg_err, -CORRECT_LATERAL_POSITION_COEFFICIENT);
				add3d(vec_correct, vec_correct, avg_err);
			}

			// Step 3: Control telecoption from lighthouse.
			// we need to find out what the weighting is to determine "zoom"
			if (validpoints > 1) // Can't correct "zoom" with only one point.
			{
				FLT zoom = 0.0;
				FLT rmsang = 0.0;
				for (i = 0; i < pts; i++) {
					if (!ptvalid[i])
						continue;
					FLT delang = dd->angles_at_pts[i] - avgang;
					FLT delerr = dd->quantity_errors[i] - avgerr;
					if (axis)
						delang *= -1; // Flip sign on alternate axis because it's measured backwards.
					zoom += delerr * delang;
					rmsang += delang * delang;
				}

				// Control into or outof lighthouse.
				// XXX Check to see if we need to sqrt( the rmsang), need to check convergance behavior close to
				// lighthouse.
				// This is a questionable step.
				zoom /= sqrt(rmsang);

				zoom *= CORRECT_TELESCOPTION_COEFFICIENT;

				FLT veccamalong[3];
				sub3d(veccamalong, lh_pose->Pos, dd->InteralPoseUsedForCalc.Pos);
				normalize3d(veccamalong, veccamalong);
				scale3d(veccamalong, veccamalong, zoom);
				add3d(vec_correct, veccamalong, vec_correct);
			}

#if 0
			LinmathPoint3d LastDelta;
			sub3d( LastDelta, dd->MixingPositions[lhid][axis], dd->InteralPoseUsedForCalc.Pos );
			//Compare with "vec_correct"
			
			LinmathPoint3d DeltaDelta;
			sub3d( DeltaDelta, vec_correct, LastDelta );


			//SurvivePose object_pose_out;

			memcpy( dd->MixingPositions[lhid][axis], vec_correct, sizeof( vec_correct ) );

			LinmathPoint3d system_average_adjust = { 0, 0, 0 };
			
			printf( "%f %f %f + %f %f %f\n", vec_correct[0], vec_correct[1], vec_correct[2], dd->InteralPoseUsedForCalc.Pos[0], dd->InteralPoseUsedForCalc.Pos[1], dd->InteralPoseUsedForCalc.Pos[2] );

#endif
			add3d(dd->InteralPoseUsedForCalc.Pos, vec_correct, dd->InteralPoseUsedForCalc.Pos);

			// quatcopy(object_pose_out.Rot, dd->InteralPoseUsedForCalc.Rot);

			// Stage 4: "Tug" on the rotation of the object, from all of the sensor's pov.
			// If we were able to determine likliehood of a hit in the sweep instead of afterward
			// we would actually be able to perform this on a per-hit basis.
			if (1) {
				LinmathQuat correction;
				quatcopy(correction, LinmathQuat_Identity);
				for (i = 0; i < pts; i++) {
					if (!ptvalid[i])
						continue;
					FLT dist = dd->quantity_errors[i] - avgerr;
					FLT angle = dd->angles_at_pts[i];
					int sensor_id = dd->sensor_ids[i];
					FLT *normal = dd->normal_at_errors[i];
					const SurvivePose *object_pose_at_hit = &dd->object_pose_at_hit[i];
					const FLT *sensor_inpos = &so->sensor_locations[sensor_id * 3];

					LinmathQuat world_to_object_space;
					quatgetreciprocal(world_to_object_space, object_pose_at_hit->Rot);
					FLT correction_in_object_space[3]; // The amount across the surface of the object the rotation
													   // should happen.

					quatrotatevector(correction_in_object_space, world_to_object_space, normal);
					dist *= CORRECT_ROTATION_COEFFICIENT;
					if (dist > ROTATIONAL_CORRECTION_MAXFORCE)
						dist = ROTATIONAL_CORRECTION_MAXFORCE;
					if (dist < -ROTATIONAL_CORRECTION_MAXFORCE)
						dist = -ROTATIONAL_CORRECTION_MAXFORCE;

					// Now, we have a "tug" vector in object-local space.  Need to apply the torque.
					FLT vector_from_center_of_object[3];
					normalize3d(vector_from_center_of_object, sensor_inpos);
					// scale3d(vector_from_center_of_object, sensor_inpos, 10.0 );
					//			vector_from_center_of_object[2]*=-1;
					//				vector_from_center_of_object[1]*=-1;
					//					vector_from_center_of_object[0]*=-1;
					// vector_from_center_of_object
					scale3d(vector_from_center_of_object, vector_from_center_of_object, 1);

					FLT new_vector_in_object_space[3];
					// printf( "%f %f %f %f\n", object_pose_at_hit->Rot[0], object_pose_at_hit->Rot[1],
					// object_pose_at_hit->Rot[2], object_pose_at_hit->Rot[3] );
					// printf( "%f %f %f  // %f %f %f // %f\n", vector_from_center_of_object[0],
					// vector_from_center_of_object[1], vector_from_center_of_object[2], correction_in_object_space[0],
					// correction_in_object_space[1], correction_in_object_space[2], dist );
					scale3d(correction_in_object_space, correction_in_object_space, -dist);
					add3d(new_vector_in_object_space, vector_from_center_of_object, correction_in_object_space);

					normalize3d(new_vector_in_object_space, new_vector_in_object_space);

					LinmathQuat corrective_quaternion;
					quatfrom2vectors(corrective_quaternion, vector_from_center_of_object, new_vector_in_object_space);
					quatrotateabout(correction, correction, corrective_quaternion);
					// printf( "%f -> %f %f %f => %f %f %f [%f %f %f %f]\n", dist, vector_from_center_of_object[0],
					// vector_from_center_of_object[1], vector_from_center_of_object[2],
					// correction_in_object_space[0], correction_in_object_space[1], correction_in_object_space[2],
					// corrective_quaternion[0],corrective_quaternion[1],corrective_quaternion[1],corrective_quaternion[3]);
				}
				// printf( "Applying: %f %f %f %f\n", correction[0], correction[1], correction[2], correction[3] );
				// Apply our corrective quaternion to the output.
				quatrotateabout(dd->InteralPoseUsedForCalc.Rot, dd->InteralPoseUsedForCalc.Rot, correction);
				quatnormalize(dd->InteralPoseUsedForCalc.Rot, dd->InteralPoseUsedForCalc.Rot);
			}

			memcpy(dd->MixingPositions[lhid][axis], dd->InteralPoseUsedForCalc.Pos,
				   sizeof(dd->InteralPoseUsedForCalc.Pos));
			dd->MixingConfidence[lhid][axis] = (validpoints) ? ((validpoints > 1) ? 1.0 : 0.5) : 0;

			// Box filter all of the guesstimations, and emit the new guess.
			{
				FLT MixedAmount = 0;
				LinmathPoint3d MixedPosition = {0, 0, 0};
				int l = 0, a = 0;
<<<<<<< HEAD
				if (lhid == 0 && axis == 0)
					for (l = 0; l < NUM_LIGHTHOUSES; l++)
						for (a = 0; a < 2; a++)
							dd->MixingConfidence[l][a] -= 0.1;

				for (l = 0; l < NUM_LIGHTHOUSES; l++)
					for (a = 0; a < 2; a++) {
						LinmathPoint3d MixThis = {0, 0, 0};
						FLT Confidence = dd->MixingConfidence[l][a];
						if (Confidence < 0)
							Confidence = 0;
						scale3d(MixThis, dd->MixingPositions[l][a], Confidence);
						add3d(MixedPosition, MixedPosition, MixThis);
						MixedAmount += Confidence;
						// printf( "%f ", Confidence );
					}
				scale3d(MixedPosition, MixedPosition, 1. / MixedAmount);
				// printf( "%f\n", MixedAmount );
=======
				if( lhid == 0 && axis == 0 ) for( l = 0; l < NUM_LIGHTHOUSES; l++ ) for( a = 0; a < 2; a++ ) dd->MixingConfidence[l][a] -= 0.1;

				for( l = 0; l < NUM_LIGHTHOUSES; l++ ) for( a = 0; a < 2; a++ )
				{
					LinmathPoint3d MixThis = { 0, 0, 0 };
					FLT Confidence = dd->MixingConfidence[l][a];
					if(Confidence < 0 ) Confidence = 0;
					scale3d( MixThis, dd->MixingPositions[l][a], Confidence );
					add3d( MixedPosition, MixedPosition, MixThis );
					MixedAmount += Confidence;
					//printf( "%f ", Confidence );
				}
				scale3d( MixedPosition, MixedPosition, 1./MixedAmount );

				printf( "Reprojection disagreements:" );
				for( l = 0; l < NUM_LIGHTHOUSES; l++ ) for( a = 0; a < 2; a++ )
				{
					printf( "%f ", dist3d( dd->MixingPositions[l][a], MixedPosition ) );
				}
				printf( "\n" );

				//printf( "%f\n", MixedAmount );
>>>>>>> 7af7eec0
				SurvivePose object_pose_out;
				quatcopy(object_pose_out.Rot, dd->InteralPoseUsedForCalc.Rot);
				copy3d(object_pose_out.Pos, MixedPosition);
				PoserData_poser_pose_func(pd, so, &object_pose_out);
			}
			//	FLT var_meters = 0.5;
			//	FLT error = 0.00001;
			//	FLT var_quat = error + .05;
			//	FLT var[7] = {error * var_meters, error * var_meters, error * var_meters, error * var_quat,
			//				  error * var_quat,   error * var_quat,   error * var_quat};
			//
			//	survive_imu_tracker_integrate_observation(so, l->timecode, &dd->tracker, &object_pose_out, var);
			//	PoserData_poser_pose_func(pd, so, &dd->tracker.pose);

			dd->ptsweep = 0;
		}

		dd->sweepaxis = l->acode & 1;
		// printf( "SYNC %d %p\n", l->acode, dd );
		break;
	}
	case POSERDATA_FULL_SCENE: {
		// return opencv_solver_fullscene(so, (PoserDataFullScene *)(pd));
	}
	}
	return -1;
}

REGISTER_LINKTIME(PoserCharlesRefine);<|MERGE_RESOLUTION|>--- conflicted
+++ resolved
@@ -26,15 +26,9 @@
 	uint8_t sensor_ids[MAX_PT_PER_SWEEP];
 
 	LinmathPoint3d MixingPositions[NUM_LIGHTHOUSES][2];
-<<<<<<< HEAD
-	SurvivePose InteralPoseUsedForCalc; // Super high speed vibratey and terrible.
-	float MixingConfidence[NUM_LIGHTHOUSES][2];
-
-=======
 	SurvivePose InteralPoseUsedForCalc;	//Super high speed vibratey and terrible.
 	FLT MixingConfidence[NUM_LIGHTHOUSES][2];
 	FLT last_angle_lh_axis[NUM_LIGHTHOUSES][2];
->>>>>>> 7af7eec0
 	int ptsweep;
 
 	SurviveIMUTracker tracker;
@@ -42,7 +36,8 @@
 
 int PoserCharlesRefine(SurviveObject *so, PoserData *pd) {
 	CharlesPoserData *dd = so->PoserData;
-	if (!dd) {
+	if (!dd)
+	{
 		so->PoserData = dd = calloc(sizeof(CharlesPoserData), 1);
 		SurvivePose object_pose_out;
 		memcpy(&object_pose_out, &LinmathPose_Identity, sizeof(LinmathPose_Identity));
@@ -57,43 +52,46 @@
 		// Really should use this...
 		PoserDataIMU *imuData = (PoserDataIMU *)pd;
 
-		// TODO: Actually do Madgwick's algorithm
-		LinmathQuat applymotion;
-		const SurvivePose *object_pose = &so->OutPose;
-		imuData->gyro[0] *= 1. / 240.;
-		imuData->gyro[1] *= 1. / 240.;
-		imuData->gyro[2] *= 1. / 240.;
-		quatfromeuler(applymotion, imuData->gyro);
-		// printf( "%f %f %f\n", imuData->gyro [0], imuData->gyro [1], imuData->gyro [2] );
+		//TODO: Actually do Madgwick's algorithm
+		LinmathQuat	applymotion;
+		const SurvivePose * object_pose = &so->OutPose;
+		imuData->gyro[0] *= 1./240.;
+		imuData->gyro[1] *= 1./240.;
+		imuData->gyro[2] *= 1./240.;
+		quatfromeuler( applymotion, imuData->gyro );
+		//printf( "%f %f %f\n", imuData->gyro [0], imuData->gyro [1], imuData->gyro [2] );
 
 		LinmathQuat InvertQuat;
 		quatgetreciprocal(InvertQuat, object_pose->Rot);
 
-		// Apply a tiny tug to re-right headset based on the gravity vector.
-		LinmathVec3d reright = {0, 0, 1};
+		//Apply a tiny tug to re-right headset based on the gravity vector.
+		LinmathVec3d reright = { 0, 0, 1 };
 		LinmathVec3d normup;
-		normalize3d(normup, imuData->accel);
+		normalize3d( normup, imuData->accel );
 		LinmathVec3d correct_diff;
 		quatrotatevector(reright, InvertQuat, reright);
-		sub3d(correct_diff, normup, reright);
-		scale3d(correct_diff, correct_diff, -0.001); // This is the coefficient applying the drag.
-		add3d(correct_diff, correct_diff, reright);
-		LinmathQuat reright_quat;
-		normalize3d(correct_diff, correct_diff);
-		quatfrom2vectors(reright_quat, reright, correct_diff);
+		sub3d( correct_diff, normup, reright  );
+		scale3d( correct_diff, correct_diff, -0.001 );	//This is the coefficient applying the drag.
+		add3d( correct_diff, correct_diff, reright );
+		LinmathQuat  reright_quat;
+		normalize3d( correct_diff, correct_diff );
+		quatfrom2vectors( reright_quat, reright, correct_diff );
+
+
 
 		SurvivePose object_pose_out;
-		quatrotateabout(object_pose_out.Rot, object_pose->Rot, applymotion);	 // Contribution from Gyro
-		quatrotateabout(object_pose_out.Rot, object_pose_out.Rot, reright_quat); // Contribution from Accelerometer
+		quatrotateabout(object_pose_out.Rot, object_pose->Rot, applymotion );		//Contribution from Gyro
+		quatrotateabout(object_pose_out.Rot, object_pose_out.Rot, reright_quat);	//Contribution from Accelerometer
 		quatnormalize(object_pose_out.Rot, object_pose_out.Rot);
 
-		copy3d(object_pose_out.Pos, object_pose->Pos);
+
+		copy3d( object_pose_out.Pos, object_pose->Pos );
 		PoserData_poser_pose_func(pd, so, &object_pose_out);
-		quatcopy(dd->InteralPoseUsedForCalc.Rot, object_pose_out.Rot);
-
-		// PoserDataIMU *imu = (PoserDataIMU *)pd;
-		// survive_imu_tracker_integrate(so, &dd->tracker, imu);
-		// PoserData_poser_pose_func(pd, so, &dd->tracker.pose);
+		quatcopy( dd->InteralPoseUsedForCalc.Rot, object_pose_out.Rot);
+
+		//PoserDataIMU *imu = (PoserDataIMU *)pd;
+		//survive_imu_tracker_integrate(so, &dd->tracker, imu);
+		//PoserData_poser_pose_func(pd, so, &dd->tracker.pose);
 
 		return 0;
 	}
@@ -109,11 +107,7 @@
 		FLT inangle = ld->angle;
 		int sensor_id = ld->sensor_id;
 		int axis = dd->sweepaxis;
-<<<<<<< HEAD
-		// const SurvivePose *object_pose = &so->OutPose;
-=======
 		//const SurvivePose *object_pose = &so->OutPose;
->>>>>>> 7af7eec0
 
 		dd->sweeplh = lhid;
 
@@ -195,7 +189,7 @@
 			int lhid = dd->sweeplh;
 			int axis = dd->sweepaxis;
 			int pts = dd->ptsweep;
-			// const SurvivePose *object_pose =
+			//const SurvivePose *object_pose =
 			//	&so->OutPose; // XXX TODO Should pull pose from approximate time when LHs were scanning it.
 
 			BaseStationData *bsd = &so->ctx->bsd[lhid];
@@ -213,7 +207,7 @@
 	0.0001 // Determines which hits to cull.  Actually SQRT(baseline) if 0.0001, it is really 1cm
 
 #define CORRECT_LATERAL_POSITION_COEFFICIENT 0.7 // Explodes if you exceed 1.0
-#define CORRECT_TELESCOPTION_COEFFICIENT 7.00	// Converges even as high as 10.0 and doesn't explode.
+#define CORRECT_TELESCOPTION_COEFFICIENT 7.00	 // Converges even as high as 10.0 and doesn't explode.
 #define CORRECT_ROTATION_COEFFICIENT                                                                                   \
 	0.2 // This starts to fall apart above 5.0, but for good reason.  It is amplified by the number of points seen.
 #define ROTATIONAL_CORRECTION_MAXFORCE 0.01
@@ -280,6 +274,8 @@
 				scale3d(avg_err, avg_err, -CORRECT_LATERAL_POSITION_COEFFICIENT);
 				add3d(vec_correct, vec_correct, avg_err);
 			}
+
+
 
 			// Step 3: Control telecoption from lighthouse.
 			// we need to find out what the weighting is to determine "zoom"
@@ -313,6 +309,7 @@
 				add3d(vec_correct, veccamalong, vec_correct);
 			}
 
+
 #if 0
 			LinmathPoint3d LastDelta;
 			sub3d( LastDelta, dd->MixingPositions[lhid][axis], dd->InteralPoseUsedForCalc.Pos );
@@ -333,7 +330,9 @@
 #endif
 			add3d(dd->InteralPoseUsedForCalc.Pos, vec_correct, dd->InteralPoseUsedForCalc.Pos);
 
-			// quatcopy(object_pose_out.Rot, dd->InteralPoseUsedForCalc.Rot);
+
+
+			//quatcopy(object_pose_out.Rot, dd->InteralPoseUsedForCalc.Rot);
 
 			// Stage 4: "Tug" on the rotation of the object, from all of the sensor's pov.
 			// If we were able to determine likliehood of a hit in the sweep instead of afterward
@@ -398,35 +397,15 @@
 				quatnormalize(dd->InteralPoseUsedForCalc.Rot, dd->InteralPoseUsedForCalc.Rot);
 			}
 
-			memcpy(dd->MixingPositions[lhid][axis], dd->InteralPoseUsedForCalc.Pos,
-				   sizeof(dd->InteralPoseUsedForCalc.Pos));
-			dd->MixingConfidence[lhid][axis] = (validpoints) ? ((validpoints > 1) ? 1.0 : 0.5) : 0;
-
-			// Box filter all of the guesstimations, and emit the new guess.
+			memcpy( dd->MixingPositions[lhid][axis], dd->InteralPoseUsedForCalc.Pos, sizeof( dd->InteralPoseUsedForCalc.Pos ) );
+			dd->MixingConfidence[lhid][axis] = (validpoints)?((validpoints>1)?1.0:0.5):0;
+
+
+			//Box filter all of the guesstimations, and emit the new guess.
 			{
 				FLT MixedAmount = 0;
-				LinmathPoint3d MixedPosition = {0, 0, 0};
+				LinmathPoint3d MixedPosition = { 0, 0, 0 };
 				int l = 0, a = 0;
-<<<<<<< HEAD
-				if (lhid == 0 && axis == 0)
-					for (l = 0; l < NUM_LIGHTHOUSES; l++)
-						for (a = 0; a < 2; a++)
-							dd->MixingConfidence[l][a] -= 0.1;
-
-				for (l = 0; l < NUM_LIGHTHOUSES; l++)
-					for (a = 0; a < 2; a++) {
-						LinmathPoint3d MixThis = {0, 0, 0};
-						FLT Confidence = dd->MixingConfidence[l][a];
-						if (Confidence < 0)
-							Confidence = 0;
-						scale3d(MixThis, dd->MixingPositions[l][a], Confidence);
-						add3d(MixedPosition, MixedPosition, MixThis);
-						MixedAmount += Confidence;
-						// printf( "%f ", Confidence );
-					}
-				scale3d(MixedPosition, MixedPosition, 1. / MixedAmount);
-				// printf( "%f\n", MixedAmount );
-=======
 				if( lhid == 0 && axis == 0 ) for( l = 0; l < NUM_LIGHTHOUSES; l++ ) for( a = 0; a < 2; a++ ) dd->MixingConfidence[l][a] -= 0.1;
 
 				for( l = 0; l < NUM_LIGHTHOUSES; l++ ) for( a = 0; a < 2; a++ )
@@ -449,20 +428,19 @@
 				printf( "\n" );
 
 				//printf( "%f\n", MixedAmount );
->>>>>>> 7af7eec0
 				SurvivePose object_pose_out;
-				quatcopy(object_pose_out.Rot, dd->InteralPoseUsedForCalc.Rot);
-				copy3d(object_pose_out.Pos, MixedPosition);
+				quatcopy(object_pose_out.Rot, dd->InteralPoseUsedForCalc.Rot );
+				copy3d( object_pose_out.Pos, MixedPosition );
 				PoserData_poser_pose_func(pd, so, &object_pose_out);
 			}
-			//	FLT var_meters = 0.5;
-			//	FLT error = 0.00001;
-			//	FLT var_quat = error + .05;
-			//	FLT var[7] = {error * var_meters, error * var_meters, error * var_meters, error * var_quat,
-			//				  error * var_quat,   error * var_quat,   error * var_quat};
-			//
-			//	survive_imu_tracker_integrate_observation(so, l->timecode, &dd->tracker, &object_pose_out, var);
-			//	PoserData_poser_pose_func(pd, so, &dd->tracker.pose);
+		//	FLT var_meters = 0.5;
+		//	FLT error = 0.00001;
+		//	FLT var_quat = error + .05;
+		//	FLT var[7] = {error * var_meters, error * var_meters, error * var_meters, error * var_quat,
+		//				  error * var_quat,   error * var_quat,   error * var_quat};
+		//
+		//	survive_imu_tracker_integrate_observation(so, l->timecode, &dd->tracker, &object_pose_out, var);
+		//	PoserData_poser_pose_func(pd, so, &dd->tracker.pose);
 
 			dd->ptsweep = 0;
 		}
