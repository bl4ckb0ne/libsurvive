//Unofficial driver for the official Valve/HTC Vive hardware.
//
//Based off of https://github.com/collabora/OSVR-Vive-Libre
// Originally Copyright 2016 Philipp Zabel
// Originally Copyright 2016 Lubosz Sarnecki <lubosz.sarnecki@collabora.co.uk>
// Originally Copyright (C) 2013 Fredrik Hultin
// Originally Copyright (C) 2013 Jakob Bornecrantz
//
//But, re-written as best as I can to get it put under an open souce license instead of a forced-source license.
//If there are portions of the code too similar to the original, I would like to know  so they can be re-written.
//All MIT/x11 Licensed Code in this file may be relicensed freely under the GPL or LGPL licenses.

#include <survive.h>
#include <jsmn.h>
#include <stdio.h>
#include <stdlib.h>
#include <errno.h>
#include <string.h>
#include <sys/stat.h>
#include <os_generic.h>
#if !defined(__FreeBSD__) && !defined(__APPLE__)
#include <malloc.h> // for alloca
#endif

#ifdef HIDAPI
#if defined(WINDOWS) || defined(WIN32) || defined (_WIN32)
#include <windows.h>
#undef WCHAR_MAX
#endif
#include <hidapi.h>
#else
#ifdef __FreeBSD__
#include <libusb.h>
#else
#include <libusb-1.0/libusb.h>
#endif
#endif

struct SurviveViveData;

const short vidpids[] = {
	0x0bb4, 0x2c87, 0, //Valve HMD Button and face proximity sensor
	0x28de, 0x2000, 0, //Valve HMD IMU & Lighthouse Sensors
	0x28de, 0x2101, 0, //Valve Watchman
	0x28de, 0x2101, 1, //Valve Watchman
	0x28de, 0x2022, 0, //HTC Tracker
	0x28de, 0x2012, 0, //Valve Watchman, USB connected
#ifdef HIDAPI
	0x28de, 0x2000, 1, //Valve HMD lighthouse(B) (only used on HIDAPI, for lightcap)
	0x28de, 0x2012, 1, //Valve Watchman, USB connected (only used on HIDAPI, for lightcap)
#endif
}; //length MAX_USB_INTERFACES*2

const char * devnames[] = {
	"HMD",
	"Lighthouse",
	"Watchman 1",
	"Watchman 2",
	"Tracker 0",
	"Wired Watchman 1",
#ifdef HIDAPI
	"HMD Lightcap",
	"Wired Watchman 1 Lightcap",
#endif
}; //length MAX_USB_INTERFACES


#define USB_DEV_HMD			0
#define USB_DEV_LIGHTHOUSE	1
#define USB_DEV_WATCHMAN1	2
#define USB_DEV_WATCHMAN2	3
#define USB_DEV_TRACKER0	4
#define USB_DEV_W_WATCHMAN1	5 // Wired Watchman attached via USB

#ifdef HIDAPI
#define USB_DEV_LIGHTHOUSEB 6
#define USB_DEV_W_WATCHMAN1_LIGHTCAP 7
#define MAX_USB_DEVS		8
#else
#define MAX_USB_DEVS		6
#endif

#define USB_IF_HMD			0
#define USB_IF_LIGHTHOUSE 	1
#define USB_IF_WATCHMAN1	2
#define USB_IF_WATCHMAN2	3
#define USB_IF_TRACKER0		4
#define USB_IF_W_WATCHMAN1	5
#define USB_IF_LIGHTCAP		6
#define USB_IF_W_WATCHMAN1_LIGHTCAP		7
#define MAX_INTERFACES		8

typedef struct SurviveUSBInterface SurviveUSBInterface;
typedef struct SurviveViveData SurviveViveData;

typedef void (*usb_callback)( SurviveUSBInterface * ti );

#ifdef HIDAPI
#define USBHANDLE hid_device *
#else
#define USBHANDLE libusb_device_handle *
#endif

struct SurviveUSBInterface
{
	SurviveViveData * sv;
	SurviveContext * ctx;

#ifdef HIDAPI
	USBHANDLE uh;
#else
	struct libusb_transfer * transfer;
#endif
	SurviveObject * assoc_obj;
	int actual_len;
	uint8_t buffer[INTBUFFSIZE];
	usb_callback cb;
	int which_interface_am_i;	//for indexing into uiface
	const char * hname;			//human-readable names
};

struct SurviveViveData
{
	SurviveContext * ctx;

	SurviveUSBInterface uiface[MAX_INTERFACES];

	USBHANDLE udev[MAX_USB_DEVS];
#ifdef HIDAPI
	og_thread_t servicethread[MAX_USB_DEVS];
#else
	struct libusb_context* usbctx;
#endif
};

#ifdef HIDAPI
og_mutex_t      GlobalRXUSBMutx;
#endif

void survive_data_cb( SurviveUSBInterface * si );

//USB Subsystem 
void survive_usb_close( SurviveContext * t );
int survive_usb_init( SurviveViveData * sv, SurviveObject * hmd, SurviveObject *wm0, SurviveObject * wm1, SurviveObject * tr0 );
int survive_usb_poll( SurviveContext * ctx );
int survive_get_config( char ** config, SurviveViveData * ctx, int devno, int iface, int send_extra_magic );
int survive_vive_send_magic(struct SurviveContext * ctx, void * drv, int magic_code, void * data, int datalen );

#ifdef HIDAPI
void * HAPIReceiver( void * v )
{

	SurviveUSBInterface * iface = v;
	USBHANDLE * hp = &iface->uh;
	
	while( (iface->actual_len = hid_read( *hp, iface->buffer, sizeof( iface->buffer ) )) > 0 )
	{
		//if( iface->actual_len  == 52 ) continue;
		OGLockMutex( GlobalRXUSBMutx );
#if 0
		printf( "%d %d: ", iface->which_interface_am_i, iface->actual_len );
		int i;
		for( i = 0; i < iface->actual_len; i++ )
		{
			printf( "%02x ", iface->buffer[i] );
		}
		printf("\n" );
#endif
		survive_data_cb( iface );
		OGUnlockMutex( GlobalRXUSBMutx );
	}
	//XXX TODO: Mark device as failed.
	*hp = 0;
	return 0;
}

#else
static void handle_transfer(struct libusb_transfer* transfer)
{
	struct SurviveUSBInterface * iface = transfer->user_data;
	struct SurviveContext * ctx = iface->ctx;

	if( transfer->status != LIBUSB_TRANSFER_COMPLETED )
	{
		SV_ERROR("Transfer problem %d with %s", transfer->status, iface->hname );
		SV_KILL();
		return;
	}

	iface->actual_len = transfer->actual_length;
	iface->cb( iface );

	if( libusb_submit_transfer(transfer) )
	{
		SV_ERROR( "Error resubmitting transfer for %s", iface->hname );
		SV_KILL();
	}
}
#endif


static int AttachInterface( SurviveViveData * sv, SurviveObject * assocobj, int which_interface_am_i, USBHANDLE devh, int endpoint, usb_callback cb, const char * hname )
{
	SurviveContext * ctx = sv->ctx;
	SurviveUSBInterface * iface = &sv->uiface[which_interface_am_i];
	iface->ctx = ctx;
	iface->sv = sv;
	iface->which_interface_am_i = which_interface_am_i;
	iface->assoc_obj = assocobj;
	iface->hname = hname;
	iface->cb = cb;

#ifdef HIDAPI
	//What do here?
	iface->uh = devh;
	sv->servicethread[which_interface_am_i] = OGCreateThread( HAPIReceiver, iface );
	OGUSleep(100000);
#else
	struct libusb_transfer * tx = iface->transfer = libusb_alloc_transfer(0);
	//printf( "%p %d %p %p\n", iface, which_interface_am_i, tx, devh );

	if (!iface->transfer)
	{
		SV_ERROR( "Error: failed on libusb_alloc_transfer for %s", hname );
		return 4;
	}

	libusb_fill_interrupt_transfer( tx, devh, endpoint, iface->buffer, INTBUFFSIZE, handle_transfer, iface, 0);

	int rc = libusb_submit_transfer( tx );
	if( rc )
	{
		SV_ERROR( "Error: Could not submit transfer for %s (Code %d)", hname, rc );
		return 6;
	}
#endif
	return 0;
}

/*
static void debug_cb( struct SurviveUSBInterface * si )
{
	int i;
	int len = si->actual_len;
	printf( "%16s: %d: ", si->hname, len );
	for( i = 0; i < len; i++ )
	{
		printf( "%02x ", si->buffer[i] );
	}
	printf( "\n" );
}*/

//XXX TODO: Redo this subsystem for setting/updating feature reports.


#ifdef HIDAPI

static inline int update_feature_report(USBHANDLE dev, uint16_t iface, uint8_t * data, int datalen )
{
	int r = hid_send_feature_report( dev, data, datalen );
//	printf( "HUR: (%p) %d (%d) [%d]\n", dev, r, datalen, data[0] );
	return r;
}
static inline int getupdate_feature_report(USBHANDLE dev, uint16_t iface, uint8_t * data, size_t datalen ) 
{
	int r = hid_get_feature_report( dev, data, datalen );
//	printf( "HGR: (%p) %d (%d) (%d)\n", dev, r, datalen, data[0] );
	if( r == -1 ) return -9; //Pretend it's not a critical error
	return r;
}

#else
	
static inline int update_feature_report(libusb_device_handle* dev, uint16_t interface, uint8_t * data, int datalen ) {
//	int xfer;
//	int r = libusb_interrupt_transfer(dev, 0x01, data, datalen, &xfer, 1000);
//	printf( "XFER: %d / R: %d\n", xfer, r );
//	return xfer;
	return libusb_control_transfer(dev, LIBUSB_REQUEST_TYPE_CLASS | LIBUSB_RECIPIENT_INTERFACE | LIBUSB_ENDPOINT_OUT,
		0x09, 0x300 | data[0], interface, data, datalen, 1000 );
}


static inline int getupdate_feature_report(libusb_device_handle* dev, uint16_t interface, uint8_t * data, int datalen ) {

	int ret = libusb_control_transfer(dev, LIBUSB_REQUEST_TYPE_CLASS | LIBUSB_RECIPIENT_INTERFACE | LIBUSB_ENDPOINT_IN,
		0x01, 0x300 | data[0], interface, data, datalen, 1000 );
	if( ret == -9 ) return -9;
    if (ret < 0)
        return -1;
	return ret;
}

#endif

static inline int hid_get_feature_report_timeout(USBHANDLE device, uint16_t iface, unsigned char *buf, size_t len )
{
	int ret;
	uint8_t i = 0;
    for (i = 0; i < 50; i++)
	{
        ret = getupdate_feature_report(device, iface, buf, len);
		if( ret != -9 && ( ret != -1 || errno != EPIPE ) ) return ret;
		OGUSleep( 1000 );
	}

	return -1;
}

int survive_usb_init( struct SurviveViveData * sv, struct SurviveObject * hmd, struct SurviveObject *wm0, struct SurviveObject * wm1, struct SurviveObject * tr0 , struct SurviveObject * ww0 )
{
	struct SurviveContext * ctx = sv->ctx;
#ifdef HIDAPI
	if( !GlobalRXUSBMutx )
	{
		GlobalRXUSBMutx = OGCreateMutex();
		OGLockMutex( GlobalRXUSBMutx );
	}
	int res, i;
	res = hid_init();
	if( res )
	{
		SV_ERROR( "Could not setup hidapi." );
		return res;
	}
	
	for( i = 0; i < MAX_USB_DEVS; i++ )
	{
		int enumid = vidpids[i*3+2];
		int vendor_id = vidpids[i*3+0];
		int product_id = vidpids[i*3+1];
		struct hid_device_info * devs = hid_enumerate(vendor_id, product_id);
		struct hid_device_info * cur_dev = devs;
		const char *path_to_open = NULL;
		hid_device *handle = NULL;
		int menum = 0;
		
		cur_dev = devs;
		while (cur_dev) {
			if (cur_dev->vendor_id == vendor_id &&
				cur_dev->product_id == product_id)
			{
				if( menum == enumid )
				{
					path_to_open = cur_dev->path;
					break;
				}
				menum++;
			}
			cur_dev = cur_dev->next;
		}

		if (path_to_open) {
			handle = hid_open_path(path_to_open);
		}

		hid_free_enumeration(devs);

		if( !handle )
		{
			SV_INFO( "Warning: Could not find vive device %04x:%04x", vendor_id, product_id );
			continue;
		}
	
		// Read the Serial Number String
		wchar_t wstr[255];

		res = hid_get_serial_number_string(handle, wstr, 255);
		wprintf(L"Serial Number String: (%d) %s for %04x:%04x@%d  (Dev: %p)\n", wstr[0], wstr,vendor_id, product_id, menum, handle);
		
		sv->udev[i] = handle;

	}

#else
	int r = libusb_init( &sv->usbctx );
	if( r )
	{
		SV_ERROR( "libusb fault %d\n", r );
		return r;
	}

	int i;
	int16_t j;
	libusb_device** devs;
	int ret = libusb_get_device_list(sv->usbctx, &devs);

	if( ret < 0 )
	{
		SV_ERROR( "Couldn't get list of USB devices %d", ret );
		return ret;
	}


	//Open all interfaces.
	for( i = 0; i < MAX_USB_DEVS; i++ )
	{
		libusb_device * d;
		int vid = vidpids[i*3+0];
		int pid = vidpids[i*3+1];
		int which = vidpids[i*3+2];

		int did;
		for( did = 0; d = devs[did]; did++ )
		{
			struct libusb_device_descriptor desc;

			int ret = libusb_get_device_descriptor( d, &desc);
			if (ret < 0) {
				continue;
			}

			if( desc.idVendor == vid && desc.idProduct == pid)
			{
				if( which == 0 ) break;
				which--;
			}
		}

		if( d == 0 )
		{
			printf( "!!%p  %d %04x %04x %d\n", devnames[i], i, vid, pid, which );
			SV_INFO( "Did not find device %s (%04x:%04x.%d)", devnames[i], vid, pid, which );
			sv->udev[i] = 0;
			continue;
		}

		struct libusb_config_descriptor *conf;
		ret = libusb_get_config_descriptor(d, 0, &conf);
		if( ret )
			continue;
		ret = libusb_open(d, &sv->udev[i]);

		if( !sv->udev[i] || ret )
		{
			SV_ERROR( "Error: cannot open device \"%s\" with vid/pid %04x:%04x", devnames[i], vid, pid );
			return -5;
		}

		libusb_set_auto_detach_kernel_driver( sv->udev[i], 1 );
		for (j = 0; j < conf->bNumInterfaces; j++ )
		{
#if 0
		    if (libusb_kernel_driver_active(sv->udev[i], j) == 1) {
		        ret = libusb_detach_kernel_driver(sv->udev[i], j);
		        if (ret != LIBUSB_SUCCESS) {
		            SV_ERROR("Failed to unclaim interface %d for device %s "
		                    "from the kernel.", j, devnames[i] );
		            libusb_free_config_descriptor(conf);
		            libusb_close(sv->udev[i]);
		            continue;
		        }
		    }
#endif

			if( libusb_claim_interface(sv->udev[i], j) )
			{
				SV_ERROR( "Could not claim interface %d of %s", j, devnames[i] );
				return -9;
			}
		}

		SV_INFO( "Successfully enumerated %s (%d, %d)", devnames[i], did, conf->bNumInterfaces );
	}
	
	libusb_free_device_list( devs, 1 );
#endif

	if( sv->udev[USB_DEV_HMD] && AttachInterface( sv, hmd, USB_IF_HMD,        sv->udev[USB_DEV_HMD],        0x81, survive_data_cb, "Mainboard" ) ) { return -6; }
	if( sv->udev[USB_DEV_LIGHTHOUSE] && AttachInterface( sv, hmd, USB_IF_LIGHTHOUSE, sv->udev[USB_DEV_LIGHTHOUSE], 0x81, survive_data_cb, "Lighthouse" ) ) { return -7; }
	if( sv->udev[USB_DEV_WATCHMAN1] && AttachInterface( sv, wm0, USB_IF_WATCHMAN1,  sv->udev[USB_DEV_WATCHMAN1],  0x81, survive_data_cb, "Watchman 1" ) ) { return -8; }
	if( sv->udev[USB_DEV_WATCHMAN2] && AttachInterface( sv, wm1, USB_IF_WATCHMAN2, sv->udev[USB_DEV_WATCHMAN2], 0x81, survive_data_cb, "Watchman 2")) { return -9; }
	if( sv->udev[USB_DEV_TRACKER0] && AttachInterface( sv, tr0, USB_IF_TRACKER0, sv->udev[USB_DEV_TRACKER0], 0x81, survive_data_cb, "Tracker 1")) { return -10; }
	if( sv->udev[USB_DEV_W_WATCHMAN1] && AttachInterface( sv, ww0, USB_IF_W_WATCHMAN1, sv->udev[USB_DEV_W_WATCHMAN1], 0x81, survive_data_cb, "Wired Watchman 1")) { return -11; }
#ifdef HIDAPI
	//Tricky: use other interface for actual lightcap.  XXX THIS IS NOT YET RIGHT!!!
	if( sv->udev[USB_DEV_LIGHTHOUSEB] && AttachInterface( sv, hmd, USB_IF_LIGHTCAP, sv->udev[USB_DEV_LIGHTHOUSEB], 0x82, survive_data_cb, "Lightcap")) { return -12; }
	if( sv->udev[USB_DEV_W_WATCHMAN1_LIGHTCAP] && AttachInterface( sv, ww0, USB_IF_W_WATCHMAN1_LIGHTCAP, sv->udev[USB_DEV_W_WATCHMAN1_LIGHTCAP], 0x82, survive_data_cb, "Wired Watchman 1 Lightcap")) { return -13; }
#else
	if( sv->udev[USB_DEV_LIGHTHOUSE] && AttachInterface( sv, hmd, USB_IF_LIGHTCAP, sv->udev[USB_DEV_LIGHTHOUSE], 0x82, survive_data_cb, "Lightcap")) { return -12; }
	if( sv->udev[USB_DEV_W_WATCHMAN1] && AttachInterface( sv, ww0, USB_IF_W_WATCHMAN1_LIGHTCAP, sv->udev[USB_DEV_W_WATCHMAN1], 0x82, survive_data_cb, "Wired Watchman 1 Lightcap")) { return -13; }
#endif
	SV_INFO( "All enumerated devices attached." );

	survive_vive_send_magic(ctx, sv, 1, 0, 0 );

	//libUSB initialized.  Continue.
	return 0;
}

int survive_vive_send_magic(struct SurviveContext * ctx, void * drv, int magic_code, void * data, int datalen )
{
	int r;
	struct SurviveViveData * sv = drv;
	printf( "*CALLING %p %p\n", ctx, sv );

	//XXX TODO: Handle haptics, etc.
	int turnon = magic_code;


	if( turnon )
	{
		//From actual steam.
		if (sv->udev[USB_DEV_HMD])
		{
			static uint8_t vive_magic_power_on[64] = {  0x04, 0x78, 0x29, 0x38 };
			r = update_feature_report( sv->udev[USB_DEV_HMD], 0, vive_magic_power_on, sizeof( vive_magic_power_on ) );
			if( r != sizeof( vive_magic_power_on ) ) return 5;
		}

		if (sv->udev[USB_DEV_LIGHTHOUSE])
		{
			static uint8_t vive_magic_enable_lighthouse[5] = { 0x04 };
			r = update_feature_report( sv->udev[USB_DEV_LIGHTHOUSE], 0, vive_magic_enable_lighthouse, sizeof( vive_magic_enable_lighthouse ) );
			if( r != sizeof( vive_magic_enable_lighthouse ) ) return 5;

			static uint8_t vive_magic_enable_lighthouse2[5] = { 0x07, 0x02 };  //Switch to 0x25 mode (able to get more light updates)
			r = update_feature_report( sv->udev[USB_DEV_LIGHTHOUSE], 0, vive_magic_enable_lighthouse2, sizeof( vive_magic_enable_lighthouse2 ) );
			if( r != sizeof( vive_magic_enable_lighthouse2 ) ) return 5;
		}

		if (sv->udev[USB_DEV_W_WATCHMAN1])
		{
			static uint8_t vive_magic_enable_lighthouse[5] = { 0x04 };
			r = update_feature_report( sv->udev[USB_DEV_W_WATCHMAN1], 0, vive_magic_enable_lighthouse, sizeof( vive_magic_enable_lighthouse ) );
			if( r != sizeof( vive_magic_enable_lighthouse ) ) return 5;

			static uint8_t vive_magic_enable_lighthouse2[5] = { 0x07, 0x02 };  //Switch to 0x25 mode (able to get more light updates)
			r = update_feature_report( sv->udev[USB_DEV_W_WATCHMAN1], 0, vive_magic_enable_lighthouse2, sizeof( vive_magic_enable_lighthouse2 ) );
			if( r != sizeof( vive_magic_enable_lighthouse2 ) ) return 5;
		}

#if 0
		for( int i = 0; i < 256; i++ )
		{
			static uint8_t vive_controller_haptic_pulse[64] = { 0xff, 0x8f, 0xff, 0, 0, 0, 0, 0, 0, 0 };
			r = update_feature_report( sv->udev[USB_DEV_WATCHMAN1], 0, vive_controller_haptic_pulse, sizeof( vive_controller_haptic_pulse ) );
			SV_INFO( "UCR: %d", r );
			if( r != sizeof( vive_controller_haptic_pulse ) ) return 5;
			OGUSleep( 1000 );
		}
#endif

		if (sv->udev[USB_DEV_TRACKER0])
		{
			static uint8_t vive_magic_power_on[64] = {  0x04, 0x78, 0x29, 0x38 };
			r = update_feature_report( sv->udev[USB_DEV_TRACKER0], 0, vive_magic_power_on, sizeof( vive_magic_power_on ) );
			if( r != sizeof( vive_magic_power_on ) ) return 5;
		}

		SV_INFO( "Powered unit on." );
	}
	else
	{

		static uint8_t vive_magic_power_off1[] = {
			0x04, 0x78, 0x29, 0x38, 0x00, 0x00, 0x00, 0x00, 0x00, 0x00, 0x02, 0x00, 0x00,
			0x30, 0x05, 0x77, 0x00, 0x30, 0x05, 0x77, 0x00, 0x6c, 0x4d, 0x37, 0x65, 0x40,
			0xf9, 0x33, 0x00, 0x04, 0xf8, 0xa3, 0x04, 0x04, 0x00, 0x00, 0x00, 0x70, 0xb0,
			0x72, 0x00, 0xf4, 0xf7, 0xa3, 0x04, 0x7c, 0xf8, 0x33, 0x00, 0x0c, 0xf8, 0xa3,
			0x04, 0x0a, 0x6e, 0x29, 0x65, 0x24, 0xf9, 0x33, 0x00, 0x00, 0x00, 0x00,
		};

		static uint8_t vive_magic_power_off2[] = {
			0x04, 0x78, 0x29, 0x38, 0x00, 0x00, 0x00, 0x00, 0x00, 0x00, 0x02, 0x00, 0x00,
			0x30, 0x05, 0x77, 0x00, 0xe4, 0xf7, 0x33, 0x00, 0xe4, 0xf7, 0x33, 0x00, 0x60,
			0x6e, 0x72, 0x00, 0xb4, 0xf7, 0x33, 0x00, 0x04, 0x00, 0x00, 0x00, 0x70, 0xb0,
			0x72, 0x00, 0x90, 0xf7, 0x33, 0x00, 0x7c, 0xf8, 0x33, 0x00, 0xd0, 0xf7, 0x33,
			0x00, 0x3c, 0x68, 0x29, 0x65, 0x24, 0xf9, 0x33, 0x00, 0x00, 0x00, 0x00,
		};

//		r = update_feature_report( sv->udev[USB_DEV_HMD], 0, vive_magic_power_off1, sizeof( vive_magic_power_off1 ) );
//		SV_INFO( "UCR: %d", r );
//		if( r != sizeof( vive_magic_power_off1 ) ) return 5;

		if (sv->udev[USB_DEV_HMD])
		{
			r = update_feature_report( sv->udev[USB_DEV_HMD], 0, vive_magic_power_off2, sizeof( vive_magic_power_off2 ) );
			SV_INFO( "UCR: %d", r );
			if( r != sizeof( vive_magic_power_off2 ) ) return 5;
		}
	}
	return 0;
}

void survive_vive_usb_close( struct SurviveViveData * sv )
{
	int i;
#ifdef HIDAPI
	for( i = 0; i < MAX_USB_DEVS; i++ )
	{
		if( sv->udev[i] )
			hid_close( sv->udev[i] );
	}
	for( i = 0; i < MAX_USB_DEVS; i++ )
	{
		OGJoinThread( sv->servicethread[i] );
	}
	//This is global, don't do it on account of other tasks.
	//hid_exit();

#else
	for( i = 0; i < MAX_USB_DEVS; i++ )
	{
	    libusb_close( sv->udev[i] );
	}
    libusb_exit(sv->usbctx);	
#endif
}

int survive_vive_usb_poll( struct SurviveContext * ctx, void * v )
{
#ifdef HIDAPI
	OGUnlockMutex( GlobalRXUSBMutx );
	OGUSleep( 100 );
	OGUnlockMutex( GlobalRXUSBMutx );
	return 0;
#else
	struct SurviveViveData * sv = v;
	int r = libusb_handle_events( sv->usbctx );
	if( r )
	{
		struct SurviveContext * ctx = sv->ctx;
		SV_ERROR( "Libusb poll failed." );
	}
	return r;
#endif
	return 0;
}


int survive_get_config( char ** config, struct SurviveViveData * sv, int devno, int iface, int send_extra_magic )
{
	struct SurviveContext * ctx = sv->ctx;
	int ret, count = 0, size = 0;
	uint8_t cfgbuff[64];
	uint8_t compressed_data[8192];
	uint8_t uncompressed_data[65536];
	USBHANDLE dev = sv->udev[devno];

	if( send_extra_magic )
	{
		uint8_t cfgbuffwide[65];

		memset( cfgbuffwide, 0, sizeof( cfgbuff ) );
		cfgbuffwide[0] = 0x01;
		ret = hid_get_feature_report_timeout( dev, iface, cfgbuffwide, sizeof( cfgbuffwide ) );
		OGUSleep(1000);

		int k;
		
		uint8_t cfgbuff_send[64] = { 0xff, 0x83 };
			
		#ifdef HIDAPI
		//XXX TODO WRITEME
		for( k = 0; k < 10; k++ )
		{
			OGUSleep( 1000);
		}
	
		#else
		//Switch mode to pull config?
		SV_INFO( "XXX TODO See if this can be update_feature_report" );
		for( k = 0; k < 10; k++ )
		{
			int rk = libusb_control_transfer(dev, LIBUSB_REQUEST_TYPE_CLASS | LIBUSB_RECIPIENT_INTERFACE | LIBUSB_ENDPOINT_OUT,
			0x09, 0x300 | cfgbuff_send[0], iface, cfgbuff_send, 64, 1000 );
			OGUSleep(1000);
		}
		#endif

		cfgbuffwide[0] = 0xff;
		ret = hid_get_feature_report_timeout( dev, iface, cfgbuffwide, sizeof( cfgbuffwide ) );
		OGUSleep(1000);
	}

	// Send Report 16 to prepare the device for reading config info
	memset( cfgbuff, 0, sizeof( cfgbuff ) );
	cfgbuff[0] = 0x10;
	if( ( ret = hid_get_feature_report_timeout( dev, iface, cfgbuff, sizeof( cfgbuff ) ) ) < 0 )
	{
		SV_INFO( "Could not get survive config data for device %d:%d", devno, iface );
		return -1;
	}


	// Now do a bunch of Report 17 until there are no bytes left
	cfgbuff[1] = 0xaa;
	cfgbuff[0] = 0x11;
	do
	{
		if( (ret = hid_get_feature_report_timeout(dev, iface, cfgbuff, sizeof( cfgbuff ) ) ) < 0 )
		{
			SV_INFO( "Could not read config data (after first packet) on device %d:%d (count: %d)\n", devno, iface, count );
			return -2;
		}

		size = cfgbuff[1];

		if( !size ) break;

		if( size > 62 )
		{
			SV_INFO( "Too much data (%d) on packet from config for device %d:%d (count: %d)", size, devno, iface, count );
			return -3;
		}

		if( count + size >= sizeof( compressed_data ) )
		{
			SV_INFO( "Configuration length too long %d:%d (count: %d)", devno, iface, count );
			return -4;
		}

        memcpy( &compressed_data[count], cfgbuff + 2, size );
		count += size;
	} while( 1 );

	if( count == 0 )
	{
		SV_INFO( "Empty configuration for %d:%d", devno, iface );
		return -5;
	}

	SV_INFO( "Got config data length %d", count );

	char fstname[128];
	sprintf( fstname, "calinfo/%d.json.gz", devno );
	FILE * f = fopen( fstname, "wb" );
	fwrite( compressed_data, count, 1, f );
	fclose( f );
	
	int len = survive_simple_inflate( ctx, compressed_data, count, uncompressed_data, sizeof(uncompressed_data)-1 );
	if( len <= 0 )
	{
		SV_INFO( "Error: data for config descriptor %d:%d is bad. (%d)", devno, iface, len );
		return -5;
	}

	*config = malloc( len + 1 );
	memcpy( *config, uncompressed_data, len );
	return len;
}

///////////////////////////////////////////////////////////////////////////////
///////////////////////////////////////////////////////////////////////////////
///////////////////////////////////////////////////////////////////////////////

#define POP1  (*(readdata++))
#define POP2  (*(((uint16_t*)((readdata+=2)-2))))
#define POP4  (*(((uint32_t*)((readdata+=4)-4))))

static void handle_watchman( struct SurviveObject * w, uint8_t * readdata )
{

	uint8_t startread[29];
	memcpy( startread, readdata, 29 );

#if 0
	printf( "DAT:     " );
		for(int i = 0; i < 29; i++ )
		{
			printf( "%02x ", readdata[i] );
		}
		printf("\n");
#endif

	uint8_t time1 = POP1;
	uint8_t qty = POP1;
	uint8_t time2 = POP1;
	uint8_t type = POP1;
	qty-=2;
	int propset = 0;
	int doimu = 0;


	if( (type & 0xf0) == 0xf0 )
	{
		propset |= 4;
		//printf( "%02x %02x %02x %02x\n", qty, type, time1, time2 );
		type &= ~0x10;

		if( type & 0x01 )
		{
			qty-=1;
			w->buttonmask = POP1;
			type &= ~0x01;
		}
		if( type & 0x04 ) 
		{
			qty-=1;
			w->axis1 = ( POP1 ) * 128; 
			type &= ~0x04;
		}
		if( type & 0x02 )
		{
			qty-=4;
			w->axis2 = POP2;
			w->axis3 = POP2;
			type &= ~0x02;
		}

		//XXX TODO: Is this correct?  It looks SO WACKY
		type &= 0x7f;
		if( type == 0x68 ) doimu = 1;
		type &= 0x0f;
		if( type == 0x00 && qty ) { type = POP1; qty--; }
	}

	if( type == 0xe1 )
	{
		propset |= 1;
		w->charging = readdata[0]>>7;
		w->charge = POP1&0x7f; qty--;
		w->ison = 1; 
		if( qty )
		{
			qty--;
			type = POP1; //IMU usually follows.
		}
	}

	if( ( ( type & 0xe8 ) == 0xe8 ) || doimu ) //Hmm, this looks kind of yucky... we can get e8's that are accelgyro's but, cleared by first propset.
	{
		propset |= 2;
		//XXX XXX BIG TODO!!! Actually recal gyro data.
		FLT agm[9] = { readdata[1], readdata[2], readdata[3],
						readdata[4], readdata[5], readdata[6],
						0,0,0 };

		w->ctx->imuproc( w, 3, agm, (time1<<24)|(time2<<16)|readdata[0], 0 );

		int16_t * k = (int16_t *)readdata+1;
		//printf( "Match8 %d %d %d %d %d %3d %3d\n", qty, k[0], k[1], k[2], k[3], k[4], k[5] );
		readdata += 13; qty -= 13;
		type &= ~0xe8;
		if( qty )
		{
			qty--;
			type = POP1;
		}
	}


	if( qty )
	{
		qty++;
		readdata--;
		*readdata = type; //Put 'type' back on stack.
		uint8_t * mptr = readdata + qty-3-1; //-3 for timecode, -1 to 

//#define DEBUG_WATCHMAN
#ifdef DEBUG_WATCHMAN
		printf( "_%s ", w->codename);
		for( i = 0; i < qty; i++ )
		{
			printf( "%02x ", readdata[i] );
		}
		printf("\n");
#endif


		uint32_t mytime = (mptr[3] << 16)|(mptr[2] << 8)|(mptr[1] << 0);

		uint32_t times[20];
		const int nrtime = sizeof(times)/sizeof(uint32_t);
		int timecount = 0;
		int leds;
		int fault = 0;

		///Handle uint32_tifying (making sure we keep it incrementing)
		uint32_t llt = w->last_lighttime;
		uint32_t imumsb = time1<<24;
		mytime |= imumsb;

		//Compare mytime to llt

		int diff = mytime - llt;
		if( diff < -0x1000000 )
			mytime += 0x1000000;
		else if( diff > 0x100000 )
			mytime -= 0x1000000;

		w->last_lighttime = mytime;

		times[timecount++] = mytime;
#ifdef DEBUG_WATCHMAN
		printf( "_%s Packet Start Time: %d\n", w->codename, mytime );
#endif	

		//First, pull off the times, starting with the current time, then all the delta times going backwards.
		{
			while( mptr - readdata > (timecount>>1) )
			{
				uint32_t arcane_value = 0;
				//ArcanePop (Pop off values from the back, forward, checking if the MSB is set)
				do
				{
					uint8_t ap = *(mptr--);
					arcane_value |= (ap&0x7f);
					if( ap & 0x80 )  break;
					arcane_value <<= 7;
				} while(1);
				times[timecount++] = (mytime -= arcane_value);
#ifdef DEBUG_WATCHMAN
				printf( "_%s Time: %d  newtime: %d\n", w->codename, arcane_value, mytime );
#endif
			}

			leds = timecount>>1;
			//Check that the # of sensors at the beginning match the # of parameters we would expect.
			if( timecount & 1 ) { fault = 1; goto end; }				//Inordinal LED count
			if( leds != mptr - readdata + 1 ) { fault = 2; goto end; }	//LED Count does not line up with parameters
		}


		LightcapElement les[10];
		int lese = 0; //les's end

		//Second, go through all LEDs and extract the lightevent from them. 
		{
			uint8_t *marked;
			marked = alloca(nrtime);
			memset( marked, 0, sizeof( marked ) );
			int i, parpl = 0;
			timecount--;
			int timepl = 0;

			//This works, but usually returns the values in reverse end-time order.
			for( i = 0; i < leds; i++ )
			{
				int led = readdata[i];
				int adv = led & 0x07;
				led >>= 3;

				while( marked[timepl] ) timepl++;
				if( timepl > timecount ) { fault = 3; goto end; }         //Ran off max of list.
				uint32_t endtime = times[timepl++];
				int end = timepl + adv;
				if( end > timecount ) { fault = 4; goto end; } //end referencing off list
				if( marked[end] > 0 ) { fault = 5; goto end; } //Already marked trying to be used.
				uint32_t starttime = times[end];
				marked[end] = 1;

				//Insert all lighting things into a sorted list.  This list will be
				//reverse sorted, but that is to minimize operations.  To read it
				//in sorted order simply read it back backwards.
				//Use insertion sort, since we should most of the time, be in order.
				LightcapElement * le = &les[lese++];
				le->sensor_id = led;

				if( (uint32_t)(endtime - starttime) > 65535 ) { fault = 6; goto end; } //Length of pulse dumb.
				le->length = endtime - starttime;
				le->timestamp = starttime;

#ifdef DEBUG_WATCHMAN
				printf( "_%s Event: %d %d %d-%d\n", w->codename, led, le->length, endtime, starttime );
#endif
				int swap = lese-2;
				while( swap >= 0 && les[swap].timestamp < les[swap+1].timestamp )
				{
					LightcapElement l;
					memcpy( &l, &les[swap], sizeof( l ) );
					memcpy( &les[swap], &les[swap+1], sizeof( l ) );
					memcpy( &les[swap+1], &l, sizeof( l ) );
					swap--;
				}
			}
		}

		int i;
		for( i = lese-1; i >= 0; i-- )
		{
			//printf( "%d: %d [%d]\n", les[i].sensor_id, les[i].length, les[i].timestamp );
			handle_lightcap( w, &les[i] );
		}

		return;
	end:
		{
			SurviveContext * ctx = w->ctx;
			SV_INFO( "Light decoding fault: %d\n", fault );
		}
	}
}


void survive_data_cb( SurviveUSBInterface * si )
{
	int size = si->actual_len;
	SurviveContext * ctx = si->ctx;

	int iface = si->which_interface_am_i;
	SurviveObject * obj = si->assoc_obj;
	uint8_t * readdata = si->buffer;

	int id = POP1;
//	printf( "%16s Size: %2d ID: %d / %d\n", si->hname, size, id, iface );


#if 0
	if(  si->which_interface_am_i == 5 )
	{
		int i;
		printf( "%16s: %d: %d: %d: ", si->hname, id, size, sizeof(LightcapElement) );
		for( i = 0; i < size-1; i++ )
		{
			printf( "%02x ", readdata[i] );
		}
		printf( "\n" );
		
	}
#endif 

	switch( si->which_interface_am_i )
	{
	case USB_IF_HMD:
	{
		struct SurviveObject * headset = obj;
		readdata+=2;
		headset->buttonmask = POP1;		//Lens
		headset->axis2 = POP2;			//Lens Separation
		readdata+=2;
		headset->buttonmask |= POP1;	//Button
		readdata+=3;
		readdata++;						//Proxchange, No change = 0, Decrease = 1, Increase = 2
		readdata++;
		headset->axis3 = POP2;			//Proximity  	<< how close to face are you?  Less than 80 = not on face.
		headset->axis1 = POP2;			//IPD   		<< what is this?
		headset->ison = 1;
		break;
	}
	case USB_IF_LIGHTHOUSE:
	case USB_IF_W_WATCHMAN1:
	{
		int i;
		//printf( "%d -> ", size );
		for( i = 0; i < 3; i++ )
		{
			int16_t * acceldata = (int16_t*)readdata;
			readdata += 12;
			uint32_t timecode = POP4;
			uint8_t code = POP1;
			//printf( "%d ", code );
			int8_t cd = code - obj->oldcode;

			if( cd > 0 )
			{
				obj->oldcode = code;

				//XXX XXX BIG TODO!!! Actually recal gyro data.
				FLT agm[9] = { acceldata[0], acceldata[1], acceldata[2],
								acceldata[3], acceldata[4], acceldata[5],
								0,0,0 };

				ctx->imuproc( obj, 3, agm, timecode, code );
			}
		}

		//DONE OK.
		break;
	}
	case USB_IF_WATCHMAN1:
	case USB_IF_WATCHMAN2:
	{
		SurviveObject * w = obj;
		if( id == 35 )
		{
			handle_watchman( w, readdata);
		}
		else if( id == 36 )
		{
			handle_watchman( w, readdata);
			handle_watchman( w, readdata+29 );
		}
		else if( id == 38 )
		{
			w->ison = 0;
		}
		else
		{
			SV_INFO( "Unknown watchman code %d\n", id );
		}
		break;
	}
	case USB_IF_TRACKER0:
	{
		SurviveObject * w = obj;
		if( id == 32 )
		{
			// TODO: Looks like this will need to be handle_tracker, since
			// it appears the interface is sufficiently different.
			// More work needd to reverse engineer it.
			//handle_wired_watchman( w, readdata, size);
		}
		else
		{
			SV_INFO( "Unknown tracker code %d\n", id );
		}
		break;
	}
	case USB_IF_LIGHTCAP:
	{
		int i;
		for( i = 0; i < 9; i++ )
		{
			LightcapElement le;
			le.sensor_id = POP1;
			le.length = POP2;
			le.timestamp = POP4;
			if( le.sensor_id == 0xff ) break;
			handle_lightcap( obj, &le );
		}		
		break;
	}
	case USB_IF_W_WATCHMAN1_LIGHTCAP:
	{
		int i;
		for( i = 0; i < 7; i++ )
		{
			LightcapElement le;
			le.sensor_id = POP2;
			le.length = POP2;
			le.timestamp = POP4;
			if( le.sensor_id == 0xff ) break;
			handle_lightcap( obj, &le );
		}		
		break;
	}
	}
}










///////////////////////////////////////////////////////////////////////////////
///////////////////////////////////////////////////////////////////////////////
///////////////////////////////////////////////////////////////////////////////



static int jsoneq(const char *json, jsmntok_t *tok, const char *s) {
 if (tok->type == JSMN_STRING && (int) strlen(s) == tok->end - tok->start &&
    strncmp(json + tok->start, s, tok->end - tok->start) == 0) {
		return 0;
	}
	return -1;
}


static int ParsePoints( SurviveContext * ctx, SurviveObject * so, char * ct0conf, FLT ** floats_out, jsmntok_t * t, int i )
{
	int k;
	int pts = t[i+1].size;
	jsmntok_t * tk;

	so->nr_locations = 0;
	*floats_out = malloc( sizeof( **floats_out ) * 32 * 3 );

	for( k = 0; k < pts; k++ )
	{
		tk = &t[i+2+k*4];

		int m;
		for( m = 0; m < 3; m++ )
		{
			char ctt[128];

			tk++;
			int elemlen = tk->end - tk->start;

			if( tk->type != 4 || elemlen > sizeof( ctt )-1 )
			{
				SV_ERROR( "Parse error in JSON\n" );
				return 1;
			}

			memcpy( ctt, ct0conf + tk->start, elemlen );
			ctt[elemlen] = 0;
			FLT f = atof( ctt );
			int id = so->nr_locations*3+m;
			(*floats_out)[id] = f;
		}
		so->nr_locations++;
	}
	return 0;
}

static int LoadConfig( SurviveViveData * sv, SurviveObject * so, int devno, int iface, int extra_magic )
{
	SurviveContext * ctx = sv->ctx;
	char * ct0conf = 0;
	int len = survive_get_config( &ct0conf, sv, devno, iface, extra_magic );
printf( "Loading config: %d\n", len );
#if 0
	char fname[100];
	sprintf( fname, "%s_config.json", so->codename );
	FILE * f = fopen( fname, "w" );
	fwrite( ct0conf, strlen(ct0conf), 1, f );
	fclose( f );
#endif

	if( len > 0 )
	{

		//From JSMN example.
		jsmn_parser p;
		jsmntok_t t[4096];
		jsmn_init(&p);
		int i;
		int r = jsmn_parse(&p, ct0conf, len, t, sizeof(t)/sizeof(t[0]));	
		if (r < 0) {
			SV_INFO("Failed to parse JSON in HMD configuration: %d\n", r);
			return -1;
		}
		if (r < 1 || t[0].type != JSMN_OBJECT) {
			SV_INFO("Object expected in HMD configuration\n");
			return -2;
		}

		for (i = 1; i < r; i++) {
			jsmntok_t * tk = &t[i];

			char ctxo[100];
			int ilen = tk->end - tk->start;
			if( ilen > 99 ) ilen = 99;
			memcpy(ctxo, ct0conf + tk->start, ilen);
			ctxo[ilen] = 0;

//				printf( "%d / %d / %d / %d %s %d\n", tk->type, tk->start, tk->end, tk->size, ctxo, jsoneq(ct0conf, &t[i], "modelPoints") );
//				printf( "%.*s\n", ilen, ct0conf + tk->start );

			if (jsoneq(ct0conf, tk, "modelPoints") == 0) {
				if( ParsePoints( ctx, so, ct0conf, &so->sensor_locations, t, i  ) )
				{
					break;
				}
			}
			if (jsoneq(ct0conf, tk, "modelNormals") == 0) {
				if( ParsePoints( ctx, so, ct0conf, &so->sensor_normals, t, i  ) )
				{
					break;
				}
			}
		}
	}
	else
	{
		//TODO: Cleanup any remaining USB stuff.
		return 1;
	}

	char fname[64];

	sprintf( fname, "calinfo/%s_points.csv", so->codename );
	FILE * f = fopen( fname, "w" );
	int j;
	for( j = 0; j < so->nr_locations; j++ )
	{
		fprintf( f, "%f %f %f\n", so->sensor_locations[j*3+0], so->sensor_locations[j*3+1], so->sensor_locations[j*3+2] );
	}
	fclose( f );

	sprintf( fname, "calinfo/%s_normals.csv", so->codename );
	f = fopen( fname, "w" );
	for( j = 0; j < so->nr_locations; j++ )
	{
		fprintf( f, "%f %f %f\n", so->sensor_normals[j*3+0], so->sensor_normals[j*3+1], so->sensor_normals[j*3+2] );
	}
	fclose( f );

	return 0;
}


int survive_vive_close( SurviveContext * ctx, void * driver )
{
	SurviveViveData * sv = driver;
 
	survive_vive_usb_close( sv );
<<<<<<< HEAD

=======
>>>>>>> a53c520c
	return 0;
}


int DriverRegHTCVive( SurviveContext * ctx )
{
	int r;
	SurviveObject * hmd = calloc( 1, sizeof( SurviveObject ) );
	SurviveObject * wm0 = calloc( 1, sizeof( SurviveObject ) );
	SurviveObject * wm1 = calloc( 1, sizeof( SurviveObject ) );
	SurviveObject * tr0 = calloc( 1, sizeof( SurviveObject ) );
	SurviveObject * ww0 = calloc( 1, sizeof( SurviveObject ) );
	SurviveViveData * sv = calloc( 1, sizeof( SurviveViveData ) );

	sv->ctx = ctx;
	
	#ifdef _WIN32
		CreateDirectoryA("calinfo", NULL);
	#elif defined WINDOWS
		mkdir( "calinfo" );
	#else
		mkdir( "calinfo", 0755 );
	#endif


	hmd->ctx = ctx;
	memcpy( hmd->codename, "HMD", 4 );
	memcpy( hmd->drivername, "HTC", 4 );
	wm0->ctx = ctx;
	memcpy( wm0->codename, "WM0", 4 );
	memcpy( wm0->drivername, "HTC", 4 );
	wm1->ctx = ctx;
	memcpy( wm1->codename, "WM1", 4 );
	memcpy( wm1->drivername, "HTC", 4 );
	tr0->ctx = ctx;
	memcpy( tr0->codename, "TR0", 4 );
	memcpy( tr0->drivername, "HTC", 4 );
	ww0->ctx = ctx;
	memcpy( ww0->codename, "WW0", 4 );
	memcpy( ww0->drivername, "HTC", 4 );

	//USB must happen last.
	if( r = survive_usb_init( sv, hmd, wm0, wm1, tr0, ww0) )
	{
		//TODO: Cleanup any libUSB stuff sitting around.
		goto fail_gracefully;
	}

	//Next, pull out the config stuff.
	if( sv->udev[USB_DEV_HMD]       && LoadConfig( sv, hmd, 1, 0, 0 )) { SV_INFO( "HMD config issue." ); }
	if( sv->udev[USB_DEV_WATCHMAN1] && LoadConfig( sv, wm0, 2, 0, 1 )) { SV_INFO( "Watchman 0 config issue." ); }
	if( sv->udev[USB_DEV_WATCHMAN2] && LoadConfig( sv, wm1, 3, 0, 1 )) { SV_INFO( "Watchman 1 config issue." ); }
	if( sv->udev[USB_DEV_TRACKER0]  && LoadConfig( sv, tr0, 4, 0, 0 )) { SV_INFO( "Tracker 0 config issue." ); }
	if( sv->udev[USB_DEV_W_WATCHMAN1]  && LoadConfig( sv, ww0, 5, 0, 0 )) { SV_INFO( "Wired Watchman 0 config issue." ); }

	hmd->timebase_hz = wm0->timebase_hz = wm1->timebase_hz = 48000000;
	tr0->timebase_hz = ww0->timebase_hz = hmd->timebase_hz;

	hmd->pulsedist_max_ticks = wm0->pulsedist_max_ticks = wm1->pulsedist_max_ticks = 500000;
	tr0->pulsedist_max_ticks = ww0->pulsedist_max_ticks = hmd->pulsedist_max_ticks;

	hmd->pulselength_min_sync = wm0->pulselength_min_sync = wm1->pulselength_min_sync = 2200;
	tr0->pulselength_min_sync = ww0->pulselength_min_sync = hmd->pulselength_min_sync;

	hmd->pulse_in_clear_time = wm0->pulse_in_clear_time = wm1->pulse_in_clear_time = 35000;
	tr0->pulse_in_clear_time = ww0->pulse_in_clear_time = hmd->pulse_in_clear_time;

	hmd->pulse_max_for_sweep = wm0->pulse_max_for_sweep = wm1->pulse_max_for_sweep = 1800;
	tr0->pulse_max_for_sweep = ww0->pulse_max_for_sweep = hmd->pulse_max_for_sweep;

	hmd->pulse_synctime_offset = wm0->pulse_synctime_offset = wm1->pulse_synctime_offset = 20000;
	tr0->pulse_synctime_offset = ww0->pulse_synctime_offset = hmd->pulse_synctime_offset;

	hmd->pulse_synctime_slack = wm0->pulse_synctime_slack = wm1->pulse_synctime_slack = 5000;
	tr0->pulse_synctime_slack = ww0->pulse_synctime_slack = hmd->pulse_synctime_slack;

	hmd->timecenter_ticks = hmd->timebase_hz / 240;
	wm0->timecenter_ticks = wm0->timebase_hz / 240;
	wm1->timecenter_ticks = wm1->timebase_hz / 240;
	tr0->timecenter_ticks = tr0->timebase_hz / 240;
	ww0->timecenter_ticks = ww0->timebase_hz / 240;
/*
	int i;
	int locs = hmd->nr_locations;
	printf( "Locs: %d\n", locs );
	if (hmd->sensor_locations )
	{
		printf( "POSITIONS:\n" );
		for( i = 0; i < locs*3; i+=3 )
		{
			printf( "%f %f %f\n", hmd->sensor_locations[i+0], hmd->sensor_locations[i+1], hmd->sensor_locations[i+2] );
		}
	}
	if( hmd->sensor_normals )
	{
		printf( "NORMALS:\n" );
		for( i = 0; i < locs*3; i+=3 )
		{
			printf( "%f %f %f\n", hmd->sensor_normals[i+0], hmd->sensor_normals[i+1], hmd->sensor_normals[i+2] );
		}
	}
*/

	//Add the drivers.
	if( sv->udev[USB_DEV_HMD]       ) { survive_add_object( ctx, hmd ); }
	if( sv->udev[USB_DEV_WATCHMAN1] ) { survive_add_object( ctx, wm0 ); }
	if( sv->udev[USB_DEV_WATCHMAN2] ) { survive_add_object( ctx, wm1 ); }
	if( sv->udev[USB_DEV_TRACKER0]  ) { survive_add_object( ctx, tr0 ); }
	if( sv->udev[USB_DEV_W_WATCHMAN1]  ) { survive_add_object( ctx, ww0 ); }

	survive_add_driver( ctx, sv, survive_vive_usb_poll, survive_vive_close, survive_vive_send_magic );

	return 0;
fail_gracefully:
	free( hmd );
	free( wm0 );
	free( wm1 );
	free( tr0 );
	free( ww0 );
	survive_vive_usb_close( sv );
	free( sv );
	return -1;
}

REGISTER_LINKTIME( DriverRegHTCVive );
<|MERGE_RESOLUTION|>--- conflicted
+++ resolved
@@ -1114,9 +1114,12 @@
 	}
 	case USB_IF_W_WATCHMAN1_LIGHTCAP:
 	{
-		int i;
+		int i=0;
 		for( i = 0; i < 7; i++ )
 		{
+			unsigned short *sensorId = (unsigned short *)readdata;
+			unsigned short *length = (unsigned short *)(&(readdata[2]));
+			unsigned long *time = (unsigned long *)(&(readdata[4]));
 			LightcapElement le;
 			le.sensor_id = POP2;
 			le.length = POP2;
@@ -1283,10 +1286,6 @@
 	SurviveViveData * sv = driver;
  
 	survive_vive_usb_close( sv );
-<<<<<<< HEAD
-
-=======
->>>>>>> a53c520c
 	return 0;
 }
 
