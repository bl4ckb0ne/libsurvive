--- conflicted
+++ resolved
@@ -4,11 +4,7 @@
 #include <survive_reproject.h>
 
 #ifndef NOZLIB
-<<<<<<< HEAD
-#include <libsurvive/survive_reproject_gen2.h>
-=======
 #include <survive_reproject_gen2.h>
->>>>>>> 998eeb79
 #include <zlib.h>
 
 #endif
@@ -371,7 +367,6 @@
 	fclose(f);
 }
 
-<<<<<<< HEAD
 survive_optimizer *survive_optimizer_load(const char *fn) {
 	survive_optimizer *opt = calloc(sizeof(survive_optimizer), 1);
 
@@ -391,7 +386,11 @@
 
 	int param_count;
 	read_count = fscanf(f, "parameters   %d\n", &param_count);
-	read_count = fgets(buffer, LINE_MAX, f); // fscanf(f, "\t#<name>: <fixed> <value> <min> <max> <use_jacobian>\n");
+	char *success = fgets(buffer, LINE_MAX, f); // fscanf(f, "\t#<name>: <fixed> <value> <min> <max> <use_jacobian>\n");
+	assert(success);
+
+	(void)read_count;
+	assert(read_count == survive_optimizer_get_parameters_count(opt));
 
 	SURVIVE_OPTIMIZER_SETUP_HEAP_BUFFERS(*opt);
 
@@ -426,66 +425,6 @@
 
 	fclose(f);
 	return opt;
-=======
-survive_optimizer* survive_optimizer_load(const char *fn) {
-    survive_optimizer* opt = calloc(sizeof(survive_optimizer), 1);
-
-    FILE *f = fopen(fn, "r");
-    int read_count = 0;
-
-    char buffer[LINE_MAX] = {};
-    read_count = fscanf(f, "object       %s\n", buffer);
-    read_count = fscanf(f, "currentBias  %lf\n", &opt->current_bias);
-    read_count = fscanf(f, "initialPose " SurvivePose_sformat "\n", SURVIVE_POSE_SCAN_EXPAND(opt->initialPose));
-    int model = 0;
-    read_count = fscanf(f, "model        %d\n", &model);
-    opt->reprojectModel = model == 0 ? &survive_reproject_model : &survive_reproject_gen2_model;
-    read_count = fscanf(f, "poseLength   %d\n", &opt->poseLength);
-    read_count = fscanf(f, "cameraLength %d\n", &opt->cameraLength);
-    read_count = fscanf(f, "ptsLength    %d\n", &opt->ptsLength);
-
-    int param_count;
-    read_count = fscanf(f, "parameters   %d\n", &param_count);
-	char *success = fgets(buffer, LINE_MAX, f); // fscanf(f, "\t#<name>: <fixed> <value> <min> <max> <use_jacobian>\n");
-	assert(success);
-
-	(void)read_count;
-	assert(read_count == survive_optimizer_get_parameters_count(opt));
-
-	SURVIVE_OPTIMIZER_SETUP_HEAP_BUFFERS(*opt);
-
-    for (int i = 0; i < survive_optimizer_get_parameters_count(opt); i++) {
-        struct mp_par_struct *info = &opt->parameters_info[i];
-        read_count = fscanf(f, "\t");
-        opt->parameters_info[i].parname = calloc(128, 1);
-        char* b = opt->parameters_info[i].parname;
-        char c = fgetc(f);
-        while(c != ':') {
-            *(b++) = c;
-            c = fgetc(f);
-        }
-        read_count = fscanf(f, " %d", &info->fixed);
-        read_count = fscanf(f, " %lf", &opt->parameters[i]);
-        read_count = fscanf(f, " %lf %lf", &info->limits[0], &info->limits[1]);
-        read_count = fscanf(f, " %d\n", &info->side);
-    }
-
-    read_count = fscanf(f, "\n");
-    read_count = fscanf(f, "measurementsCnt %lu\n", &opt->measurementsCnt);
-    read_count = fscanf(f, "\t#<lh> <axis> <sensor_idx> <object_idx> <value> <variance>\n");
-    for (int i = 0; i < opt->measurementsCnt; i++) {
-        survive_optimizer_measurement *meas = &opt->measurements[i];
-        read_count = fscanf(f, "\t%hhu", &meas->lh);
-        read_count = fscanf(f, " %hhu", &meas->axis);
-        read_count = fscanf(f, " %hhu", &meas->sensor_idx);
-        read_count = fscanf(f, " %d", &meas->object);
-        read_count = fscanf(f, " %lf", &meas->value);
-        read_count = fscanf(f, " %lf\n", &meas->variance);
-    }
-
-    fclose(f);
-    return opt;
->>>>>>> 998eeb79
 }
 
 SURVIVE_EXPORT FLT survive_optimizer_current_norm(const survive_optimizer *opt) {
@@ -518,6 +457,7 @@
 			*(params++) = ctx->parameters[i];
 	}
 }
+
 SURVIVE_EXPORT void survive_optimizer_set_nonfixed(survive_optimizer *ctx, double *params) {
 	int rtn = 0;
 	for (int i = 0; i < survive_optimizer_get_parameters_count(ctx); i++) {
