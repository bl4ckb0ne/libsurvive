--- conflicted
+++ resolved
@@ -2229,7 +2229,6 @@
 	return rtn;
 }
 
-<<<<<<< HEAD
 static void parse_tracker_version_info(SurviveObject *so, uint8_t *data, size_t size) {
 	SurviveContext *ctx = so->ctx;
 
@@ -2287,10 +2286,7 @@
 	}
 }
 
-void survive_data_cb(SurviveUSBInterface *si) {
-=======
 void survive_data_cb_locked(SurviveUSBInterface *si) {
->>>>>>> cec919be
 	int size = si->actual_len;
 	SurviveContext *ctx = si->ctx;
 	int iface = si->which_interface_am_i;
