--- conflicted
+++ resolved
@@ -3,8 +3,8 @@
 #define USE_DOUBLE
 #endif
 
+#include <malloc.h>
 #include <sba/sba.h>
-#include <malloc.h>
 
 #include "poser.h"
 #include <survive.h>
@@ -32,17 +32,6 @@
 } sba_context_single_sweep;
 
 typedef struct SBAData {
-<<<<<<< HEAD
-  int last_acode;
-  int last_lh;
-  int failures_to_reset;
-  int failures_to_reset_cntr;
-  SurviveIMUTracker tracker;
-  bool useIMU;
-} SBAData;
-
-void metric_function(int j, int i, double *aj, double *xij, void *adata) {
-=======
 	int last_acode;
 	int last_lh;
 
@@ -59,11 +48,13 @@
 
 	int required_meas;
 
+	SurviveIMUTracker tracker;
+	bool useIMU;
+
 	SurviveObject *so;
 } SBAData;
 
 static void metric_function(int j, int i, double *aj, double *xij, void *adata) {
->>>>>>> 1724abef
 	sba_context *ctx = (sba_context *)(adata);
 	SurviveObject *so = ctx->so;
 
@@ -191,115 +182,11 @@
 
 	// std::cerr << "Processing " << sensor_idx << ", " << lh << std::endl;
 	SurvivePose *camera = &so->ctx->bsd[lh].Pose;
-<<<<<<< HEAD
-	survive_reproject_from_pose_with_config(so->ctx, &ctx->calibration_config, lh, camera, xyz, xij);
-}
-
-static double run_sba_find_3d_structure_single_sweep(survive_calibration_config options, PoserDataLight *pdl,
-													 SurviveObject *so, SurviveSensorActivations *scene, int acode,
-													 int lh, int max_iterations /* = 50*/,
-													 double max_reproj_error /* = 0.005*/) {
-	double *covx = 0;
-
-	char *vmask = alloca(sizeof(char) * so->sensor_ct);
-	double *meas = alloca(sizeof(double) * so->sensor_ct);
-	size_t meas_size = construct_input_from_scene_single_sweep(so, pdl, scene, vmask, meas, acode, lh);
-
-	static int failure_count = 500;
-	if (so->ctx->bsd[0].PositionSet == 0 || so->ctx->bsd[1].PositionSet == 0 || meas_size < 8) {
-		if (so->ctx->bsd[0].PositionSet && so->ctx->bsd[1].PositionSet && failure_count++ == 500) {
-			SurviveContext *ctx = so->ctx;
-			SV_INFO("Can't solve for position with just %u measurements", (unsigned int)meas_size);
-			failure_count = 0;
-		}
-		return -1;
-	}
-	failure_count = 0;
-
-	SurvivePose soLocation = so->OutPose;
-	bool currentPositionValid = quatmagnitude(&soLocation.Rot[0]);
-
-	{
-		const char *subposer = config_read_str(so->ctx->global_config_values, "SBASeedPoser", "PoserEPNP");
-		PoserCB driver = (PoserCB)GetDriver(subposer);
-		SurviveContext *ctx = so->ctx;
-		if (driver) {
-			PoserData hdr = pdl->hdr;
-			memset(&pdl->hdr, 0, sizeof(pdl->hdr)); // Clear callback functions
-			pdl->hdr.pt = hdr.pt;
-			pdl->hdr.rawposeproc = sba_set_position;
-
-			sba_set_position_t locations = {};
-			pdl->hdr.userdata = &locations;
-			driver(so, &pdl->hdr);
-			pdl->hdr = hdr;
-
-			if (locations.hasInfo == false) {
-
-				return -1;
-			} else if (locations.hasInfo) {
-				soLocation = locations.poses;
-			}
-		} else {
-			SV_INFO("Not using a seed poser for SBA; results will likely be way off");
-		}
-	}
-
-	double opts[SBA_OPTSSZ] = {};
-	double info[SBA_INFOSZ] = {};
-
-	sba_context_single_sweep ctx = {.hdr = {options, &pdl->hdr, so}, .acode = acode, .lh = lh};
-
-	opts[0] = SBA_INIT_MU;
-	opts[1] = SBA_STOP_THRESH;
-	opts[2] = SBA_STOP_THRESH;
-	opts[3] = SBA_STOP_THRESH;
-	opts[3] = SBA_STOP_THRESH; // max_reproj_error * meas.size();
-	opts[4] = 0.0;
-
-	int status = sba_str_levmar(1, // Number of 3d points
-								0, // Number of 3d points to fix in spot
-								so->sensor_ct, vmask,
-								soLocation.Pos, // Reads as the full pose though
-								7,				// pnp -- SurvivePose
-								meas,			// x* -- measurement data
-								0,				// cov data
-								1,				// mnp -- 2 points per image
-								str_metric_function_single_sweep,
-								0,				// jacobia of metric_func
-								&ctx,			// user data
-								max_iterations, // Max iterations
-								0,				// verbosity
-								opts,			// options
-								info);			// info
-
-	if (status > 0) {
-		quatnormalize(soLocation.Rot, soLocation.Rot);
-		PoserData_poser_raw_pose_func(&pdl->hdr, so, 1, &soLocation);
-
-		SurviveContext *ctx = so->ctx;
-		// Docs say info[0] should be divided by meas; I don't buy it really...
-		static int cnt = 0;
-		if (cnt++ > 1000 || meas_size < 8) {
-		  SV_INFO("%f original reproj error for %u meas", (info[0] / meas_size * 2), (unsigned int)meas_size);
-			SV_INFO("%f cur reproj error", (info[1] / meas_size * 2));
-			cnt = 0;
-		}
-	}
-
-	return info[1] / meas_size * 2;
-}
-
-static double run_sba_find_3d_structure(SBAData *d, survive_calibration_config options, PoserDataLight *pdl, SurviveObject *so,
-										SurviveSensorActivations *scene, int max_iterations /* = 50*/,
-										double max_reproj_error /* = 0.005*/) {
-=======
 	survive_reproject_from_pose(so->ctx, lh, camera, xyz, xij);
 }
 
 static double run_sba_find_3d_structure(SBAData *d, PoserDataLight *pdl, SurviveSensorActivations *scene,
 										int max_iterations /* = 50*/, double max_reproj_error /* = 0.005*/) {
->>>>>>> 1724abef
 	double *covx = 0;
 	SurviveObject *so = d->so;
 
@@ -327,16 +214,9 @@
 	SurvivePose soLocation = so->OutPose;
 	bool currentPositionValid = quatmagnitude(&soLocation.Rot[0]) != 0;
 
-<<<<<<< HEAD
-	if(d->failures_to_reset_cntr == 0 || currentPositionValid == 0)
-	{
-		SurviveContext *ctx = so->ctx;	  
-	  SV_INFO("Running seed poser");
-=======
 	if (d->successes_to_reset_cntr == 0 || d->failures_to_reset_cntr == 0 || currentPositionValid == 0) {
 		SurviveContext *ctx = so->ctx;
 		// SV_INFO("Must rerun seed poser");
->>>>>>> 1724abef
 		const char *subposer = config_read_str(so->ctx->global_config_values, "SBASeedPoser", "PoserEPNP");
 		PoserCB driver = (PoserCB)GetDriver(subposer);
 
@@ -391,10 +271,6 @@
 								opts,			// options
 								info);			// info
 
-<<<<<<< HEAD
-	if (status > 0) {
-	  d->failures_to_reset_cntr = d->failures_to_reset;
-=======
 	if (currentPositionValid) {
 		FLT distp[3];
 		sub3d(distp, so->OutPose.Pos, soLocation.Pos);
@@ -405,7 +281,6 @@
 	}
 	if (status > 0 && (info[1] / meas_size * 2) < d->max_error) {
 		d->failures_to_reset_cntr = d->failures_to_reset;
->>>>>>> 1724abef
 		quatnormalize(soLocation.Rot, soLocation.Rot);
 		PoserData_poser_raw_pose_func(&pdl->hdr, so, 1, &soLocation);
 	}
@@ -414,13 +289,8 @@
 		SurviveContext *ctx = so->ctx;
 		// Docs say info[0] should be divided by meas; I don't buy it really...
 		static int cnt = 0;
-<<<<<<< HEAD
-		if (cnt++ > 1000 || meas_size < 8) {
-		  SV_INFO("%f original reproj error for %u meas", (info[0] / meas_size * 2), (int)meas_size);
-=======
 		if (cnt++ > 1000 || meas_size < d->required_meas || (info[1] / meas_size * 2) > d->max_error) {
 			SV_INFO("%f original reproj error for %u meas", (info[0] / meas_size * 2), (int)meas_size);
->>>>>>> 1724abef
 			SV_INFO("%f cur reproj error", (info[1] / meas_size * 2));
 			cnt = 0;
 		}
@@ -522,10 +392,6 @@
 	if (so->PoserData == 0) {
 		so->PoserData = calloc(1, sizeof(SBAData));
 		SBAData *d = so->PoserData;
-<<<<<<< HEAD
-		d->failures_to_reset_cntr = 0; 
-		d->failures_to_reset = 30;
-=======
 		d->failures_to_reset_cntr = 0;
 		d->failures_to_reset = survive_configi(ctx, "sba-failures-to-reset", SC_GET, 1);
 		d->successes_to_reset_cntr = 0;
@@ -545,7 +411,6 @@
 		SV_INFO("\tsba-sensor-variance-per-sec: %f", d->sensor_variance_per_second);
 		SV_INFO("\tsba-time-window: %d", d->sensor_time_window);
 		SV_INFO("\tsba-max-error: %f", d->max_error);
->>>>>>> 1724abef
 	}
 	SBAData *d = so->PoserData;
 	switch (pd->pt) {
@@ -559,29 +424,21 @@
 		// only process sweeps
 		FLT error = -1;
 		if (d->last_lh != lightData->lh || d->last_acode != lightData->acode) {
-<<<<<<< HEAD
-			survive_calibration_config config = *survive_calibration_default_config();
-			error = run_sba_find_3d_structure(d, config, lightData, so, scene, 50, .5);
-=======
 			error = run_sba_find_3d_structure(d, lightData, scene, 100, .5);
->>>>>>> 1724abef
+
 			d->last_lh = lightData->lh;
 			d->last_acode = lightData->acode;
 		}
 
 		if (error < 0) {
-<<<<<<< HEAD
-			if(d->failures_to_reset_cntr > 0)
-			  d->failures_to_reset_cntr--;			
-		} else if(d->useIMU) {
-		  survive_imu_tracker_set_pose(&d->tracker, lightData->timecode, &so->OutPose);
-=======
 			if (d->failures_to_reset_cntr > 0)
 				d->failures_to_reset_cntr--;
 		} else {
+			if (d->useIMU) {
+				survive_imu_tracker_set_pose(&d->tracker, lightData->timecode, &so->OutPose);
+			}
 			if (d->successes_to_reset_cntr > 0)
 				d->successes_to_reset_cntr--;
->>>>>>> 1724abef
 		}
 
 		return 0;
@@ -589,13 +446,7 @@
 	case POSERDATA_FULL_SCENE: {
 		SurviveContext *ctx = so->ctx;
 		PoserDataFullScene *pdfs = (PoserDataFullScene *)(pd);
-<<<<<<< HEAD
-		survive_calibration_config config = *survive_calibration_default_config();
-		SV_INFO("Running sba with %u", (int)survive_calibration_config_index(&config));
-		double error = run_sba(config, pdfs, so, 50, .005);
-=======
 		double error = run_sba(pdfs, so, 100, .005);
->>>>>>> 1724abef
 		// std::cerr << "Average reproj error: " << error << std::endl;
 		return 0;
 	}
