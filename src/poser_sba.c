#ifndef USE_DOUBLE
#define FLT double
#define USE_DOUBLE
#endif

#include <sba/sba.h>

#include "poser.h"
#include <survive.h>

#include "assert.h"
#include "linmath.h"
#include "string.h"
#include "survive_config.h"
#include "survive_reproject.h"

#include "math.h"

typedef struct {
	survive_calibration_config calibration_config;
	PoserData *pdfs;
	SurviveObject *so;
	SurvivePose obj_pose;
	SurvivePose camera_params[2];
} sba_context;

typedef struct {
    sba_context hdr;
    int acode;
    int lh;
} sba_context_single_sweep;

void metric_function(int j, int i, double *aj, double *xij, void *adata) {
	sba_context *ctx = (sba_context *)(adata);
	SurviveObject *so = ctx->so;

	SurvivePose obj2world = ctx->obj_pose;
	FLT sensorInWorld[3] = {};
	ApplyPoseToPoint(sensorInWorld, obj2world.Pos, &so->sensor_locations[i * 3]);
	survive_reproject_from_pose_with_config(so->ctx, &ctx->calibration_config, j, (SurvivePose *)aj, sensorInWorld,
											xij);
}

size_t construct_input(const SurviveObject *so, PoserDataFullScene *pdfs, char *vmask, double *meas) {
	size_t measCount = 0;
	size_t size = so->sensor_ct * NUM_LIGHTHOUSES; // One set per lighthouse
	for (size_t sensor = 0; sensor < so->sensor_ct; sensor++) {
		for (size_t lh = 0; lh < 2; lh++) {
			FLT *l = pdfs->lengths[sensor][lh];
			if (l[0] < 0 || l[1] < 0) {
				vmask[sensor * NUM_LIGHTHOUSES + lh] = 0;
				continue;
			}

			double *angles = pdfs->angles[sensor][lh];
			vmask[sensor * NUM_LIGHTHOUSES + lh] = 1;

			meas[measCount++] = angles[0];
			meas[measCount++] = angles[1];
		}
	}
	return measCount;
}

size_t construct_input_from_scene_single_sweep(const SurviveObject *so, PoserDataLight *pdl, SurviveSensorActivations *scene,
                                  char *vmask, double *meas, int acode, int lh) {
    size_t rtn = 0;

    for (size_t sensor = 0; sensor < so->sensor_ct; sensor++) {
        const uint32_t *data_timecode = scene->timecode[sensor][lh];
        if (pdl->timecode - data_timecode[acode & 1] <= SurviveSensorActivations_default_tolerance) {
            double *a = scene->angles[sensor][lh];
            vmask[sensor * NUM_LIGHTHOUSES + lh] = 1;
            meas[rtn++] = a[acode & 0x1];
        } else {
            vmask[sensor * NUM_LIGHTHOUSES + lh] = 0;

        }
    }

    return rtn;
}


size_t construct_input_from_scene(const SurviveObject *so, PoserDataLight *pdl, SurviveSensorActivations *scene,
								  char *vmask, double *meas) {
	size_t rtn = 0;

	for (size_t sensor = 0; sensor < so->sensor_ct; sensor++) {
		for (size_t lh = 0; lh < 2; lh++) {
			if (SurviveSensorActivations_isPairValid(scene, SurviveSensorActivations_default_tolerance, pdl->timecode,
													 sensor, lh)) {
				double *a = scene->angles[sensor][lh];
				vmask[sensor * NUM_LIGHTHOUSES + lh] = 1;
				meas[rtn++] = a[0];
				meas[rtn++] = a[1];
			} else {
				vmask[sensor * NUM_LIGHTHOUSES + lh] = 0;
			}
		}
	}
	return rtn;
}

void sba_set_cameras(SurviveObject *so, uint8_t lighthouse, SurvivePose *pose, SurvivePose *obj_pose, void *user) {
	sba_context *ctx = (sba_context *)user;
	ctx->camera_params[lighthouse] = *pose;
	ctx->obj_pose = *obj_pose;
}

typedef struct {
	bool hasInfo;
	SurvivePose poses;
} sba_set_position_t;

void sba_set_position(SurviveObject *so, uint8_t lighthouse, SurvivePose *new_pose, void *_user) {
	sba_set_position_t *user = _user;
	assert(user->hasInfo == false);
	user->hasInfo = 1;
	user->poses = *new_pose;
}
void *GetDriver(const char *name);

void str_metric_function_single_sweep(int j, int i, double *bi, double *xij, void *adata) {
    SurvivePose obj = *(SurvivePose *)bi;
    int sensor_idx = j >> 1;

    sba_context_single_sweep *ctx = (sba_context_single_sweep *)(adata);
    SurviveObject *so = ctx->hdr.so;
    int lh = ctx->lh;
    int acode = ctx->acode;

    assert(lh < 2);
    assert(sensor_idx < so->sensor_ct);

    quatnormalize(obj.Rot, obj.Rot);
    FLT xyz[3];
    ApplyPoseToPoint(xyz, obj.Pos, &so->sensor_locations[sensor_idx * 3]);

    // std::cerr << "Processing " << sensor_idx << ", " << lh << std::endl;
    SurvivePose *camera = &so->ctx->bsd[lh].Pose;

    FLT out[2];
    survive_reproject_from_pose_with_config(so->ctx, &ctx->hdr.calibration_config, lh, camera, xyz, out);
    *xij = out[acode];
}

void str_metric_function(int j, int i, double *bi, double *xij, void *adata) {
	SurvivePose obj = *(SurvivePose *)bi;
	int sensor_idx = j >> 1;
	int lh = j & 1;

	sba_context *ctx = (sba_context *)(adata);
	SurviveObject *so = ctx->so;

	assert(lh < 2);
	assert(sensor_idx < so->sensor_ct);

	quatnormalize(obj.Rot, obj.Rot);
	FLT xyz[3];
	ApplyPoseToPoint(xyz, obj.Pos, &so->sensor_locations[sensor_idx * 3]);

	// std::cerr << "Processing " << sensor_idx << ", " << lh << std::endl;
	SurvivePose *camera = &so->ctx->bsd[lh].Pose;
	survive_reproject_from_pose_with_config(so->ctx, &ctx->calibration_config, lh, camera, xyz, xij);
}

<<<<<<< HEAD
// Optimizes for object assuming given LH
=======


static double run_sba_find_3d_structure_single_sweep(survive_calibration_config options, PoserDataLight *pdl, SurviveObject *so,
                                        SurviveSensorActivations *scene,
                                                     int acode, int lh,
                                                     int max_iterations /* = 50*/,
                                        double max_reproj_error /* = 0.005*/) {
    double *covx = 0;

    char *vmask = alloca(sizeof(char) * so->sensor_ct);
    double *meas = alloca(sizeof(double) * so->sensor_ct);
    size_t meas_size = construct_input_from_scene_single_sweep(so, pdl, scene, vmask, meas, acode, lh);

    static int failure_count = 500;
    if (so->ctx->bsd[0].PositionSet == 0 || so->ctx->bsd[1].PositionSet == 0 || meas_size < 8) {
        if (so->ctx->bsd[0].PositionSet && so->ctx->bsd[1].PositionSet && failure_count++ == 500) {
            SurviveContext *ctx = so->ctx;
            SV_INFO("Can't solve for position with just %lu measurements", meas_size);
            failure_count = 0;
        }
        return -1;
    }
    failure_count = 0;

    SurvivePose soLocation = so->OutPose;
    bool currentPositionValid = quatmagnitude(&soLocation.Rot[0]);

    {
        const char *subposer = config_read_str(so->ctx->global_config_values, "SBASeedPoser", "PoserEPNP");
        PoserCB driver = (PoserCB)GetDriver(subposer);
        SurviveContext *ctx = so->ctx;
        if (driver) {
            PoserData hdr = pdl->hdr;
            memset(&pdl->hdr, 0, sizeof(pdl->hdr)); // Clear callback functions
            pdl->hdr.pt = hdr.pt;
            pdl->hdr.rawposeproc = sba_set_position;

            sba_set_position_t locations = {};
            pdl->hdr.userdata = &locations;
            driver(so, &pdl->hdr);
            pdl->hdr = hdr;

            if (locations.hasInfo == false) {

                return -1;
            } else if (locations.hasInfo) {
                soLocation = locations.poses;
            }
        } else {
            SV_INFO("Not using a seed poser for SBA; results will likely be way off");
        }
    }

    double opts[SBA_OPTSSZ] = {};
    double info[SBA_INFOSZ] = {};

    sba_context_single_sweep ctx = {
            .hdr = { options, &pdl->hdr, so },
            .acode = acode,
            .lh = lh
    };

    opts[0] = SBA_INIT_MU;
    opts[1] = SBA_STOP_THRESH;
    opts[2] = SBA_STOP_THRESH;
    opts[3] = SBA_STOP_THRESH;
    opts[3] = SBA_STOP_THRESH; // max_reproj_error * meas.size();
    opts[4] = 0.0;

    int status = sba_str_levmar(1, // Number of 3d points
                                0, // Number of 3d points to fix in spot
                                so->sensor_ct, vmask,
                                soLocation.Pos, // Reads as the full pose though
                                7,				// pnp -- SurvivePose
                                meas,			// x* -- measurement data
                                0,				// cov data
                                1,				// mnp -- 2 points per image
                                str_metric_function_single_sweep,
                                0,				// jacobia of metric_func
                                &ctx,			// user data
                                max_iterations, // Max iterations
                                0,				// verbosity
                                opts,			// options
                                info);			// info

    if (status > 0) {
        quatnormalize(soLocation.Rot, soLocation.Rot);
        PoserData_poser_raw_pose_func(&pdl->hdr, so, 1, &soLocation);

        SurviveContext *ctx = so->ctx;
        // Docs say info[0] should be divided by meas; I don't buy it really...
        static int cnt = 0;
        if (cnt++ > 1000 || meas_size < 8) {
            SV_INFO("%f original reproj error for %lu meas", (info[0] / meas_size * 2), meas_size);
            SV_INFO("%f cur reproj error", (info[1] / meas_size * 2));
            cnt = 0;
        }
    }

    return info[1] / meas_size * 2;
}


>>>>>>> be3fa456
static double run_sba_find_3d_structure(survive_calibration_config options, PoserDataLight *pdl, SurviveObject *so,
										SurviveSensorActivations *scene, int max_iterations /* = 50*/,
										double max_reproj_error /* = 0.005*/) {
	double *covx = 0;

	char *vmask = alloca(sizeof(char) * so->sensor_ct * NUM_LIGHTHOUSES);
	double *meas = alloca(sizeof(double) * 2 * so->sensor_ct * NUM_LIGHTHOUSES);
	size_t meas_size = construct_input_from_scene(so, pdl, scene, vmask, meas);

	static int failure_count = 500;
	if (so->ctx->bsd[0].PositionSet == 0 || so->ctx->bsd[1].PositionSet == 0 || meas_size < 7) {
		if (so->ctx->bsd[0].PositionSet && so->ctx->bsd[1].PositionSet && failure_count++ == 500) {
			SurviveContext *ctx = so->ctx;
			SV_INFO("Can't solve for position with just %lu measurements", meas_size);
			failure_count = 0;
		}
		return -1;
	}
	failure_count = 0;

	SurvivePose soLocation = so->OutPose;
	bool currentPositionValid = quatmagnitude(&soLocation.Rot[0]) != 0;

	{
		const char *subposer = config_read_str(so->ctx->global_config_values, "SBASeedPoser", "PoserEPNP");
		PoserCB driver = (PoserCB)GetDriver(subposer);
		SurviveContext *ctx = so->ctx;
		if (driver) {
			PoserData hdr = pdl->hdr;
			memset(&pdl->hdr, 0, sizeof(pdl->hdr)); // Clear callback functions
			pdl->hdr.pt = hdr.pt;
			pdl->hdr.rawposeproc = sba_set_position;

			sba_set_position_t locations = {};
			pdl->hdr.userdata = &locations;
			driver(so, &pdl->hdr);
			pdl->hdr = hdr;

			if (locations.hasInfo == false) {

				return -1;
			} else if (locations.hasInfo) {
				soLocation = locations.poses;
			}
		} else {
			SV_INFO("Not using a seed poser for SBA; results will likely be way off");
		}
	}

	double opts[SBA_OPTSSZ] = {};
	double info[SBA_INFOSZ] = {};

	sba_context ctx = {options, &pdl->hdr, so};

	opts[0] = SBA_INIT_MU;
	opts[1] = SBA_STOP_THRESH;
	opts[2] = SBA_STOP_THRESH;
	opts[3] = SBA_STOP_THRESH;
	opts[3] = SBA_STOP_THRESH; // max_reproj_error * meas.size();
	opts[4] = 0.0;

	int status = sba_str_levmar(1, // Number of 3d points
								0, // Number of 3d points to fix in spot
								NUM_LIGHTHOUSES * so->sensor_ct, vmask,
								soLocation.Pos, // Reads as the full pose though
								7,				// pnp -- SurvivePose
								meas,			// x* -- measurement data
								0,				// cov data
								2,				// mnp -- 2 points per image
								str_metric_function,
								0,				// jacobia of metric_func
								&ctx,			// user data
								max_iterations, // Max iterations
								0,				// verbosity
								opts,			// options
								info);			// info

	if (status > 0) {
		quatnormalize(soLocation.Rot, soLocation.Rot);
		PoserData_poser_raw_pose_func(&pdl->hdr, so, 1, &soLocation);
	}

	{
		SurviveContext *ctx = so->ctx;
		// Docs say info[0] should be divided by meas; I don't buy it really...
		static int cnt = 0;
		if (cnt++ > 1000 || meas_size < 8) {
			SV_INFO("%f original reproj error for %lu meas", (info[0] / meas_size * 2), meas_size);
			SV_INFO("%f cur reproj error", (info[1] / meas_size * 2));
			cnt = 0;
		}
	}

	return info[1] / meas_size * 2;
}

// Optimizes for LH position assuming object is posed at 0
static double run_sba(survive_calibration_config options, PoserDataFullScene *pdfs, SurviveObject *so,
					  int max_iterations /* = 50*/, double max_reproj_error /* = 0.005*/) {
	double *covx = 0;

	char *vmask = alloca(sizeof(char) * so->sensor_ct * NUM_LIGHTHOUSES);
	double *meas = alloca(sizeof(double) * 2 * so->sensor_ct * NUM_LIGHTHOUSES);
	size_t meas_size = construct_input(so, pdfs, vmask, meas);

	sba_context sbactx = {options, &pdfs->hdr, so, .camera_params = {so->ctx->bsd[0].Pose, so->ctx->bsd[1].Pose},
						  .obj_pose = so->OutPose};

	{
		const char *subposer = config_read_str(so->ctx->global_config_values, "SBASeedPoser", "PoserEPNP");
		PoserCB driver = (PoserCB)GetDriver(subposer);
		SurviveContext *ctx = so->ctx;
		if (driver) {
			SV_INFO("Using %s seed poser for SBA", subposer);
			PoserData hdr = pdfs->hdr;
			memset(&pdfs->hdr, 0, sizeof(pdfs->hdr)); // Clear callback functions
			pdfs->hdr.pt = hdr.pt;
			pdfs->hdr.lighthouseposeproc = sba_set_cameras;
			pdfs->hdr.userdata = &sbactx;
			driver(so, &pdfs->hdr);
			pdfs->hdr = hdr;
		} else {
			SV_INFO("Not using a seed poser for SBA; results will likely be way off");
			for (int i = 0; i < 2; i++) {
				so->ctx->bsd[i].Pose = (SurvivePose){};
				so->ctx->bsd[i].Pose.Rot[0] = 1.;
			}
		}
		// opencv_solver_poser_cb(so, (PoserData *)pdfs);
		// PoserCharlesSlow(so, (PoserData *)pdfs);
	}

	double opts[SBA_OPTSSZ] = {};
	double info[SBA_INFOSZ] = {};

	opts[0] = SBA_INIT_MU;
	opts[1] = SBA_STOP_THRESH;
	opts[2] = SBA_STOP_THRESH;
	opts[3] = SBA_STOP_THRESH;
	opts[3] = SBA_STOP_THRESH; // max_reproj_error * meas.size();
	opts[4] = 0.0;

	int status = sba_mot_levmar(so->sensor_ct,						  // number of 3d points
								NUM_LIGHTHOUSES,					  // Number of cameras -- 2 lighthouses
								0,									  // Number of cameras to not modify
								vmask,								  // boolean vis mask
								(double *)&sbactx.camera_params[0],   // camera parameters
								sizeof(SurvivePose) / sizeof(double), // The number of floats that are in a camera param
								meas,								  // 2d points for 3d objs
								covx, // covariance of measurement. Null sets to identity
								2,	// 2 points per image
								metric_function,
								0,				// jacobia of metric_func
								&sbactx,		// user data
								max_iterations, // Max iterations
								0,				// verbosity
								opts,			// options
								info);			// info

	if (status >= 0) {
		SurvivePose additionalTx = {};
		PoserData_lighthouse_pose_func(&pdfs->hdr, so, 0, &additionalTx, &sbactx.camera_params[0], &sbactx.obj_pose);
		PoserData_lighthouse_pose_func(&pdfs->hdr, so, 1, &additionalTx, &sbactx.camera_params[1], &sbactx.obj_pose);
	}
	// Docs say info[0] should be divided by meas; I don't buy it really...
	// std::cerr << info[0] / meas.size() * 2 << " original reproj error" << std::endl;

	{
		SurviveContext *ctx = so->ctx;
		// Docs say info[0] should be divided by meas; I don't buy it really...
		SV_INFO("%f original reproj error for %lu meas", (info[0] / meas_size * 2), meas_size);
		SV_INFO("%f cur reproj error", (info[1] / meas_size * 2));
	}

	return info[1] / meas_size * 2;
}

int PoserSBA(SurviveObject *so, PoserData *pd) {
	switch (pd->pt) {
	case POSERDATA_LIGHT: {
		SurviveSensorActivations *scene = &so->activations;
		PoserDataLight *lightData = (PoserDataLight *)pd;
/*
        static int last_acode = -1;
        static int last_lh = -1;
        if(last_lh != lightData->lh || last_acode != lightData->acode) {
        */
            survive_calibration_config config = *survive_calibration_default_config();
            FLT error = run_sba_find_3d_structure(config, lightData, so, scene, 50, .5);
        /*}
        last_lh = lightData->lh;
        last_acode = lightData->acode;
         */
		return 0;
	}
	case POSERDATA_FULL_SCENE: {
		PoserDataFullScene *pdfs = (PoserDataFullScene *)(pd);
		survive_calibration_config config = *survive_calibration_default_config();
		// std::cerr << "Running sba with " << config << std::endl;
		double error = run_sba(config, pdfs, so, 50, .005);
		// std::cerr << "Average reproj error: " << error << std::endl;
		return 0;
	}
	default: {
		const char *subposer = config_read_str(so->ctx->global_config_values, "SBASeedPoser", "PoserEPNP");
		PoserCB driver = (PoserCB)GetDriver(subposer);
		if (driver) {
			return driver(so, pd);
		}
		break;
	}
	}
	return -1;
}

REGISTER_LINKTIME(PoserSBA);<|MERGE_RESOLUTION|>--- conflicted
+++ resolved
@@ -25,9 +25,9 @@
 } sba_context;
 
 typedef struct {
-    sba_context hdr;
-    int acode;
-    int lh;
+	sba_context hdr;
+	int acode;
+	int lh;
 } sba_context_single_sweep;
 
 void metric_function(int j, int i, double *aj, double *xij, void *adata) {
@@ -62,25 +62,24 @@
 	return measCount;
 }
 
-size_t construct_input_from_scene_single_sweep(const SurviveObject *so, PoserDataLight *pdl, SurviveSensorActivations *scene,
-                                  char *vmask, double *meas, int acode, int lh) {
-    size_t rtn = 0;
-
-    for (size_t sensor = 0; sensor < so->sensor_ct; sensor++) {
-        const uint32_t *data_timecode = scene->timecode[sensor][lh];
-        if (pdl->timecode - data_timecode[acode & 1] <= SurviveSensorActivations_default_tolerance) {
-            double *a = scene->angles[sensor][lh];
-            vmask[sensor * NUM_LIGHTHOUSES + lh] = 1;
-            meas[rtn++] = a[acode & 0x1];
-        } else {
-            vmask[sensor * NUM_LIGHTHOUSES + lh] = 0;
-
-        }
-    }
-
-    return rtn;
-}
-
+size_t construct_input_from_scene_single_sweep(const SurviveObject *so, PoserDataLight *pdl,
+											   SurviveSensorActivations *scene, char *vmask, double *meas, int acode,
+											   int lh) {
+	size_t rtn = 0;
+
+	for (size_t sensor = 0; sensor < so->sensor_ct; sensor++) {
+		const uint32_t *data_timecode = scene->timecode[sensor][lh];
+		if (pdl->timecode - data_timecode[acode & 1] <= SurviveSensorActivations_default_tolerance) {
+			double *a = scene->angles[sensor][lh];
+			vmask[sensor * NUM_LIGHTHOUSES + lh] = 1;
+			meas[rtn++] = a[acode & 0x1];
+		} else {
+			vmask[sensor * NUM_LIGHTHOUSES + lh] = 0;
+		}
+	}
+
+	return rtn;
+}
 
 size_t construct_input_from_scene(const SurviveObject *so, PoserDataLight *pdl, SurviveSensorActivations *scene,
 								  char *vmask, double *meas) {
@@ -122,27 +121,27 @@
 void *GetDriver(const char *name);
 
 void str_metric_function_single_sweep(int j, int i, double *bi, double *xij, void *adata) {
-    SurvivePose obj = *(SurvivePose *)bi;
-    int sensor_idx = j >> 1;
-
-    sba_context_single_sweep *ctx = (sba_context_single_sweep *)(adata);
-    SurviveObject *so = ctx->hdr.so;
-    int lh = ctx->lh;
-    int acode = ctx->acode;
-
-    assert(lh < 2);
-    assert(sensor_idx < so->sensor_ct);
-
-    quatnormalize(obj.Rot, obj.Rot);
-    FLT xyz[3];
-    ApplyPoseToPoint(xyz, obj.Pos, &so->sensor_locations[sensor_idx * 3]);
-
-    // std::cerr << "Processing " << sensor_idx << ", " << lh << std::endl;
-    SurvivePose *camera = &so->ctx->bsd[lh].Pose;
-
-    FLT out[2];
-    survive_reproject_from_pose_with_config(so->ctx, &ctx->hdr.calibration_config, lh, camera, xyz, out);
-    *xij = out[acode];
+	SurvivePose obj = *(SurvivePose *)bi;
+	int sensor_idx = j >> 1;
+
+	sba_context_single_sweep *ctx = (sba_context_single_sweep *)(adata);
+	SurviveObject *so = ctx->hdr.so;
+	int lh = ctx->lh;
+	int acode = ctx->acode;
+
+	assert(lh < 2);
+	assert(sensor_idx < so->sensor_ct);
+
+	quatnormalize(obj.Rot, obj.Rot);
+	FLT xyz[3];
+	ApplyPoseToPoint(xyz, obj.Pos, &so->sensor_locations[sensor_idx * 3]);
+
+	// std::cerr << "Processing " << sensor_idx << ", " << lh << std::endl;
+	SurvivePose *camera = &so->ctx->bsd[lh].Pose;
+
+	FLT out[2];
+	survive_reproject_from_pose_with_config(so->ctx, &ctx->hdr.calibration_config, lh, camera, xyz, out);
+	*xij = out[acode];
 }
 
 void str_metric_function(int j, int i, double *bi, double *xij, void *adata) {
@@ -165,113 +164,101 @@
 	survive_reproject_from_pose_with_config(so->ctx, &ctx->calibration_config, lh, camera, xyz, xij);
 }
 
-<<<<<<< HEAD
-// Optimizes for object assuming given LH
-=======
-
-
-static double run_sba_find_3d_structure_single_sweep(survive_calibration_config options, PoserDataLight *pdl, SurviveObject *so,
-                                        SurviveSensorActivations *scene,
-                                                     int acode, int lh,
-                                                     int max_iterations /* = 50*/,
-                                        double max_reproj_error /* = 0.005*/) {
-    double *covx = 0;
-
-    char *vmask = alloca(sizeof(char) * so->sensor_ct);
-    double *meas = alloca(sizeof(double) * so->sensor_ct);
-    size_t meas_size = construct_input_from_scene_single_sweep(so, pdl, scene, vmask, meas, acode, lh);
-
-    static int failure_count = 500;
-    if (so->ctx->bsd[0].PositionSet == 0 || so->ctx->bsd[1].PositionSet == 0 || meas_size < 8) {
-        if (so->ctx->bsd[0].PositionSet && so->ctx->bsd[1].PositionSet && failure_count++ == 500) {
-            SurviveContext *ctx = so->ctx;
-            SV_INFO("Can't solve for position with just %lu measurements", meas_size);
-            failure_count = 0;
-        }
-        return -1;
-    }
-    failure_count = 0;
-
-    SurvivePose soLocation = so->OutPose;
-    bool currentPositionValid = quatmagnitude(&soLocation.Rot[0]);
-
-    {
-        const char *subposer = config_read_str(so->ctx->global_config_values, "SBASeedPoser", "PoserEPNP");
-        PoserCB driver = (PoserCB)GetDriver(subposer);
-        SurviveContext *ctx = so->ctx;
-        if (driver) {
-            PoserData hdr = pdl->hdr;
-            memset(&pdl->hdr, 0, sizeof(pdl->hdr)); // Clear callback functions
-            pdl->hdr.pt = hdr.pt;
-            pdl->hdr.rawposeproc = sba_set_position;
-
-            sba_set_position_t locations = {};
-            pdl->hdr.userdata = &locations;
-            driver(so, &pdl->hdr);
-            pdl->hdr = hdr;
-
-            if (locations.hasInfo == false) {
-
-                return -1;
-            } else if (locations.hasInfo) {
-                soLocation = locations.poses;
-            }
-        } else {
-            SV_INFO("Not using a seed poser for SBA; results will likely be way off");
-        }
-    }
-
-    double opts[SBA_OPTSSZ] = {};
-    double info[SBA_INFOSZ] = {};
-
-    sba_context_single_sweep ctx = {
-            .hdr = { options, &pdl->hdr, so },
-            .acode = acode,
-            .lh = lh
-    };
-
-    opts[0] = SBA_INIT_MU;
-    opts[1] = SBA_STOP_THRESH;
-    opts[2] = SBA_STOP_THRESH;
-    opts[3] = SBA_STOP_THRESH;
-    opts[3] = SBA_STOP_THRESH; // max_reproj_error * meas.size();
-    opts[4] = 0.0;
-
-    int status = sba_str_levmar(1, // Number of 3d points
-                                0, // Number of 3d points to fix in spot
-                                so->sensor_ct, vmask,
-                                soLocation.Pos, // Reads as the full pose though
-                                7,				// pnp -- SurvivePose
-                                meas,			// x* -- measurement data
-                                0,				// cov data
-                                1,				// mnp -- 2 points per image
-                                str_metric_function_single_sweep,
-                                0,				// jacobia of metric_func
-                                &ctx,			// user data
-                                max_iterations, // Max iterations
-                                0,				// verbosity
-                                opts,			// options
-                                info);			// info
-
-    if (status > 0) {
-        quatnormalize(soLocation.Rot, soLocation.Rot);
-        PoserData_poser_raw_pose_func(&pdl->hdr, so, 1, &soLocation);
-
-        SurviveContext *ctx = so->ctx;
-        // Docs say info[0] should be divided by meas; I don't buy it really...
-        static int cnt = 0;
-        if (cnt++ > 1000 || meas_size < 8) {
-            SV_INFO("%f original reproj error for %lu meas", (info[0] / meas_size * 2), meas_size);
-            SV_INFO("%f cur reproj error", (info[1] / meas_size * 2));
-            cnt = 0;
-        }
-    }
-
-    return info[1] / meas_size * 2;
-}
-
-
->>>>>>> be3fa456
+static double run_sba_find_3d_structure_single_sweep(survive_calibration_config options, PoserDataLight *pdl,
+													 SurviveObject *so, SurviveSensorActivations *scene, int acode,
+													 int lh, int max_iterations /* = 50*/,
+													 double max_reproj_error /* = 0.005*/) {
+	double *covx = 0;
+
+	char *vmask = alloca(sizeof(char) * so->sensor_ct);
+	double *meas = alloca(sizeof(double) * so->sensor_ct);
+	size_t meas_size = construct_input_from_scene_single_sweep(so, pdl, scene, vmask, meas, acode, lh);
+
+	static int failure_count = 500;
+	if (so->ctx->bsd[0].PositionSet == 0 || so->ctx->bsd[1].PositionSet == 0 || meas_size < 8) {
+		if (so->ctx->bsd[0].PositionSet && so->ctx->bsd[1].PositionSet && failure_count++ == 500) {
+			SurviveContext *ctx = so->ctx;
+			SV_INFO("Can't solve for position with just %lu measurements", meas_size);
+			failure_count = 0;
+		}
+		return -1;
+	}
+	failure_count = 0;
+
+	SurvivePose soLocation = so->OutPose;
+	bool currentPositionValid = quatmagnitude(&soLocation.Rot[0]);
+
+	{
+		const char *subposer = config_read_str(so->ctx->global_config_values, "SBASeedPoser", "PoserEPNP");
+		PoserCB driver = (PoserCB)GetDriver(subposer);
+		SurviveContext *ctx = so->ctx;
+		if (driver) {
+			PoserData hdr = pdl->hdr;
+			memset(&pdl->hdr, 0, sizeof(pdl->hdr)); // Clear callback functions
+			pdl->hdr.pt = hdr.pt;
+			pdl->hdr.rawposeproc = sba_set_position;
+
+			sba_set_position_t locations = {};
+			pdl->hdr.userdata = &locations;
+			driver(so, &pdl->hdr);
+			pdl->hdr = hdr;
+
+			if (locations.hasInfo == false) {
+
+				return -1;
+			} else if (locations.hasInfo) {
+				soLocation = locations.poses;
+			}
+		} else {
+			SV_INFO("Not using a seed poser for SBA; results will likely be way off");
+		}
+	}
+
+	double opts[SBA_OPTSSZ] = {};
+	double info[SBA_INFOSZ] = {};
+
+	sba_context_single_sweep ctx = {.hdr = {options, &pdl->hdr, so}, .acode = acode, .lh = lh};
+
+	opts[0] = SBA_INIT_MU;
+	opts[1] = SBA_STOP_THRESH;
+	opts[2] = SBA_STOP_THRESH;
+	opts[3] = SBA_STOP_THRESH;
+	opts[3] = SBA_STOP_THRESH; // max_reproj_error * meas.size();
+	opts[4] = 0.0;
+
+	int status = sba_str_levmar(1, // Number of 3d points
+								0, // Number of 3d points to fix in spot
+								so->sensor_ct, vmask,
+								soLocation.Pos, // Reads as the full pose though
+								7,				// pnp -- SurvivePose
+								meas,			// x* -- measurement data
+								0,				// cov data
+								1,				// mnp -- 2 points per image
+								str_metric_function_single_sweep,
+								0,				// jacobia of metric_func
+								&ctx,			// user data
+								max_iterations, // Max iterations
+								0,				// verbosity
+								opts,			// options
+								info);			// info
+
+	if (status > 0) {
+		quatnormalize(soLocation.Rot, soLocation.Rot);
+		PoserData_poser_raw_pose_func(&pdl->hdr, so, 1, &soLocation);
+
+		SurviveContext *ctx = so->ctx;
+		// Docs say info[0] should be divided by meas; I don't buy it really...
+		static int cnt = 0;
+		if (cnt++ > 1000 || meas_size < 8) {
+			SV_INFO("%f original reproj error for %lu meas", (info[0] / meas_size * 2), meas_size);
+			SV_INFO("%f cur reproj error", (info[1] / meas_size * 2));
+			cnt = 0;
+		}
+	}
+
+	return info[1] / meas_size * 2;
+}
+
 static double run_sba_find_3d_structure(survive_calibration_config options, PoserDataLight *pdl, SurviveObject *so,
 										SurviveSensorActivations *scene, int max_iterations /* = 50*/,
 										double max_reproj_error /* = 0.005*/) {
@@ -454,17 +441,17 @@
 	case POSERDATA_LIGHT: {
 		SurviveSensorActivations *scene = &so->activations;
 		PoserDataLight *lightData = (PoserDataLight *)pd;
-/*
-        static int last_acode = -1;
-        static int last_lh = -1;
-        if(last_lh != lightData->lh || last_acode != lightData->acode) {
-        */
-            survive_calibration_config config = *survive_calibration_default_config();
-            FLT error = run_sba_find_3d_structure(config, lightData, so, scene, 50, .5);
-        /*}
-        last_lh = lightData->lh;
-        last_acode = lightData->acode;
-         */
+		/*
+				static int last_acode = -1;
+				static int last_lh = -1;
+				if(last_lh != lightData->lh || last_acode != lightData->acode) {
+				*/
+		survive_calibration_config config = *survive_calibration_default_config();
+		FLT error = run_sba_find_3d_structure(config, lightData, so, scene, 50, .5);
+		/*}
+		last_lh = lightData->lh;
+		last_acode = lightData->acode;
+		 */
 		return 0;
 	}
 	case POSERDATA_FULL_SCENE: {
