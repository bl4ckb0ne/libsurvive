#ifndef USE_DOUBLE
#define FLT double
#define USE_DOUBLE
#endif

#include <sba/sba.h>

#include "poser.h"
#include <survive.h>

#include "assert.h"
#include "linmath.h"
#include "math.h"
#include "string.h"
#include "survive_cal.h"
#include "survive_config.h"
#include "survive_reproject.h"

typedef struct {
	survive_calibration_config calibration_config;
	PoserData *pdfs;
	SurviveObject *so;
	SurvivePose obj_pose;
	SurvivePose camera_params[2];
} sba_context;

typedef struct {
	sba_context hdr;
	int acode;
	int lh;
} sba_context_single_sweep;

typedef struct SBAData {
	int last_acode;
	int last_lh;
	int failures_to_reset;
	int failures_to_reset_cntr;
	int successes_to_reset;
	int successes_to_reset_cntr;

	int required_meas;

} SBAData;

void metric_function(int j, int i, double *aj, double *xij, void *adata) {
	sba_context *ctx = (sba_context *)(adata);
	SurviveObject *so = ctx->so;

	SurvivePose obj2world = ctx->obj_pose;
	FLT sensorInWorld[3] = {0};
	ApplyPoseToPoint(sensorInWorld, &obj2world, &so->sensor_locations[i * 3]);
	survive_reproject_from_pose_with_config(so->ctx, &ctx->calibration_config, j, (SurvivePose *)aj, sensorInWorld,
											xij);
}

size_t construct_input(const SurviveObject *so, PoserDataFullScene *pdfs, char *vmask, double *meas) {
	size_t measCount = 0;
	size_t size = so->sensor_ct * NUM_LIGHTHOUSES; // One set per lighthouse
	for (size_t sensor = 0; sensor < so->sensor_ct; sensor++) {
		for (size_t lh = 0; lh < 2; lh++) {
			FLT *l = pdfs->lengths[sensor][lh];
			if (l[0] < 0 || l[1] < 0) {
				vmask[sensor * NUM_LIGHTHOUSES + lh] = 0;
				continue;
			}

			double *angles = pdfs->angles[sensor][lh];
			vmask[sensor * NUM_LIGHTHOUSES + lh] = 1;

			meas[measCount++] = angles[0];
			meas[measCount++] = angles[1];
		}
	}
	return measCount;
}

size_t construct_input_from_scene_single_sweep(const SurviveObject *so, PoserDataLight *pdl,
											   SurviveSensorActivations *scene, char *vmask, double *meas, int acode,
											   int lh) {
	size_t rtn = 0;

	for (size_t sensor = 0; sensor < so->sensor_ct; sensor++) {
		const uint32_t *data_timecode = scene->timecode[sensor][lh];
		if (pdl->timecode - data_timecode[acode & 1] <= SurviveSensorActivations_default_tolerance) {
			double *a = scene->angles[sensor][lh];
			vmask[sensor * NUM_LIGHTHOUSES + lh] = 1;
			meas[rtn++] = a[acode & 0x1];
		} else {
			vmask[sensor * NUM_LIGHTHOUSES + lh] = 0;
		}
	}

	return rtn;
}

size_t construct_input_from_scene(const SurviveObject *so, PoserDataLight *pdl, SurviveSensorActivations *scene,
								  char *vmask, double *meas) {
	size_t rtn = 0;

	for (size_t sensor = 0; sensor < so->sensor_ct; sensor++) {
		for (size_t lh = 0; lh < 2; lh++) {
			if (SurviveSensorActivations_isPairValid(scene, SurviveSensorActivations_default_tolerance, pdl->timecode,
													 sensor, lh)) {
				double *a = scene->angles[sensor][lh];
				vmask[sensor * NUM_LIGHTHOUSES + lh] = 1;
				meas[rtn++] = a[0];
				meas[rtn++] = a[1];
			} else {
				vmask[sensor * NUM_LIGHTHOUSES + lh] = 0;
			}
		}
	}
	return rtn;
}

void sba_set_cameras(SurviveObject *so, uint8_t lighthouse, SurvivePose *pose, SurvivePose *obj_pose, void *user) {
	sba_context *ctx = (sba_context *)user;
	ctx->camera_params[lighthouse] = *pose;
	if (obj_pose)
		ctx->obj_pose = *obj_pose;
	else
		ctx->obj_pose = LinmathPose_Identity;
}

typedef struct {
	bool hasInfo;
	SurvivePose poses;
} sba_set_position_t;

void sba_set_position(SurviveObject *so, uint8_t lighthouse, SurvivePose *new_pose, void *_user) {
	sba_set_position_t *user = _user;
	assert(user->hasInfo == false);
	user->hasInfo = 1;
	user->poses = *new_pose;
}
void *GetDriver(const char *name);

void str_metric_function_single_sweep(int j, int i, double *bi, double *xij, void *adata) {
	SurvivePose obj = *(SurvivePose *)bi;
	int sensor_idx = j >> 1;

	sba_context_single_sweep *ctx = (sba_context_single_sweep *)(adata);
	SurviveObject *so = ctx->hdr.so;
	int lh = ctx->lh;
	int acode = ctx->acode;

	assert(lh < 2);
	assert(sensor_idx < so->sensor_ct);

	quatnormalize(obj.Rot, obj.Rot);
	FLT xyz[3];
	ApplyPoseToPoint(xyz, &obj, &so->sensor_locations[sensor_idx * 3]);

	// std::cerr << "Processing " << sensor_idx << ", " << lh << std::endl;
	SurvivePose *camera = &so->ctx->bsd[lh].Pose;

	FLT out[2];
	survive_reproject_from_pose_with_config(so->ctx, &ctx->hdr.calibration_config, lh, camera, xyz, out);
	*xij = out[acode];
}

void str_metric_function(int j, int i, double *bi, double *xij, void *adata) {
	SurvivePose obj = *(SurvivePose *)bi;
	int sensor_idx = j >> 1;
	int lh = j & 1;

	sba_context *ctx = (sba_context *)(adata);
	SurviveObject *so = ctx->so;

	assert(lh < 2);
	assert(sensor_idx < so->sensor_ct);

	quatnormalize(obj.Rot, obj.Rot);
	FLT xyz[3];
	ApplyPoseToPoint(xyz, &obj, &so->sensor_locations[sensor_idx * 3]);

	// std::cerr << "Processing " << sensor_idx << ", " << lh << std::endl;
	SurvivePose *camera = &so->ctx->bsd[lh].Pose;
	survive_reproject_from_pose_with_config(so->ctx, &ctx->calibration_config, lh, camera, xyz, xij);
}
#if 0
static double run_sba_find_3d_structure_single_sweep(survive_calibration_config options, PoserDataLight *pdl,
													 SurviveObject *so, SurviveSensorActivations *scene, int acode,
													 int lh, int max_iterations /* = 50*/,
													 double max_reproj_error /* = 0.005*/) {
	double *covx = 0;

	char *vmask = alloca(sizeof(char) * so->sensor_ct);
	double *meas = alloca(sizeof(double) * so->sensor_ct);
	size_t meas_size = construct_input_from_scene_single_sweep(so, pdl, scene, vmask, meas, acode, lh);

	static int failure_count = 500;
	if (so->ctx->bsd[0].PositionSet == 0 || so->ctx->bsd[1].PositionSet == 0 || meas_size < d->required_meas) {
		if (so->ctx->bsd[0].PositionSet && so->ctx->bsd[1].PositionSet && failure_count++ == 500) {
			SurviveContext *ctx = so->ctx;
			SV_INFO("Can't solve for position with just %u measurements", (unsigned int)meas_size);
			failure_count = 0;
		}
		return -1;
	}
	failure_count = 0;

	SurvivePose soLocation = so->OutPose;
	bool currentPositionValid = quatmagnitude(&soLocation.Rot[0]);

	{
		const char *subposer = config_read_str(so->ctx->global_config_values, "SBASeedPoser", "PoserEPNP");
		PoserCB driver = (PoserCB)GetDriver(subposer);
		SurviveContext *ctx = so->ctx;
		if (driver) {
			PoserData hdr = pdl->hdr;
			memset(&pdl->hdr, 0, sizeof(pdl->hdr)); // Clear callback functions
			pdl->hdr.pt = hdr.pt;
			pdl->hdr.rawposeproc = sba_set_position;

			sba_set_position_t locations = {0};
			pdl->hdr.userdata = &locations;
			driver(so, &pdl->hdr);
			pdl->hdr = hdr;

			if (locations.hasInfo == false) {

				return -1;
			} else if (locations.hasInfo) {
				soLocation = locations.poses;
			}
		} else {
			SV_INFO("Not using a seed poser for SBA; results will likely be way off");
		}
	}

	double opts[SBA_OPTSSZ] = {0};
	double info[SBA_INFOSZ] = {0};

	sba_context_single_sweep ctx = {.hdr = {options, &pdl->hdr, so}, .acode = acode, .lh = lh};

	opts[0] = SBA_INIT_MU;
	opts[1] = SBA_STOP_THRESH;
	opts[2] = SBA_STOP_THRESH;
	opts[3] = SBA_STOP_THRESH;
	opts[3] = SBA_STOP_THRESH; // max_reproj_error * meas.size();
	opts[4] = 0.0;

	int status = sba_str_levmar(1, // Number of 3d points
								0, // Number of 3d points to fix in spot
								so->sensor_ct, vmask,
								soLocation.Pos, // Reads as the full pose though
								7,				// pnp -- SurvivePose
								meas,			// x* -- measurement data
								0,				// cov data
								1,				// mnp -- 2 points per image
								str_metric_function_single_sweep,
								0,				// jacobia of metric_func
								&ctx,			// user data
								max_iterations, // Max iterations
								0,				// verbosity
								opts,			// options
								info);			// info

	if (status > 0) {
		quatnormalize(soLocation.Rot, soLocation.Rot);
		PoserData_poser_raw_pose_func(&pdl->hdr, so, 1, &soLocation);

		SurviveContext *ctx = so->ctx;
		// Docs say info[0] should be divided by meas; I don't buy it really...
		static int cnt = 0;
		if (cnt++ > 1000 || meas_size < d->required_meas) {
			SV_INFO("%f original reproj error for %u meas", (info[0] / meas_size * 2), (unsigned int)meas_size);
			SV_INFO("%f cur reproj error", (info[1] / meas_size * 2));
			cnt = 0;
		}
	}

	return info[1] / meas_size * 2;
}
#endif
static double run_sba_find_3d_structure(SBAData *d, survive_calibration_config options, PoserDataLight *pdl,
										SurviveObject *so, SurviveSensorActivations *scene,
										int max_iterations /* = 50*/, double max_reproj_error /* = 0.005*/) {
	double *covx = 0;

	char *vmask = alloca(sizeof(char) * so->sensor_ct * NUM_LIGHTHOUSES);
	double *meas = alloca(sizeof(double) * 2 * so->sensor_ct * NUM_LIGHTHOUSES);
	size_t meas_size = construct_input_from_scene(so, pdl, scene, vmask, meas);

	static int failure_count = 500;
	if (so->ctx->bsd[0].PositionSet == 0 || so->ctx->bsd[1].PositionSet == 0 || meas_size < d->required_meas) {
		if (so->ctx->bsd[0].PositionSet && so->ctx->bsd[1].PositionSet && failure_count++ == 500) {
			SurviveContext *ctx = so->ctx;
			SV_INFO("Can't solve for position with just %u measurements", (unsigned int)meas_size);
			failure_count = 0;
		}
		return -1;
	}
	failure_count = 0;

	SurvivePose soLocation = so->OutPose;
	bool currentPositionValid = quatmagnitude(&soLocation.Rot[0]) != 0;

	if (d->successes_to_reset_cntr == 0 || d->failures_to_reset_cntr == 0 || currentPositionValid == 0) {
		SurviveContext *ctx = so->ctx;
		// SV_INFO("Must rerun seed poser");
		const char *subposer = config_read_str(so->ctx->global_config_values, "SBASeedPoser", "PoserEPNP");
		PoserCB driver = (PoserCB)GetDriver(subposer);

		if (driver) {
			PoserData hdr = pdl->hdr;
			memset(&pdl->hdr, 0, sizeof(pdl->hdr)); // Clear callback functions
			pdl->hdr.pt = hdr.pt;
			pdl->hdr.rawposeproc = sba_set_position;

			sba_set_position_t locations = {0};
			pdl->hdr.userdata = &locations;
			driver(so, &pdl->hdr);
			pdl->hdr = hdr;

			if (locations.hasInfo == false) {
				return -1;
			} else if (locations.hasInfo) {
				soLocation = locations.poses;
			}

			d->successes_to_reset_cntr = d->successes_to_reset;
		} else {
			SV_INFO("Not using a seed poser for SBA; results will likely be way off");
		}
	}

	double opts[SBA_OPTSSZ] = {0};
	double info[SBA_INFOSZ] = {0};

	sba_context ctx = {options, &pdl->hdr, so};

	opts[0] = SBA_INIT_MU;
	opts[1] = SBA_STOP_THRESH;
	opts[2] = SBA_STOP_THRESH;
	opts[3] = SBA_STOP_THRESH;
	opts[3] = SBA_STOP_THRESH; // max_reproj_error * meas.size();
	opts[4] = 0.0;

	int status = sba_str_levmar(1, // Number of 3d points
								0, // Number of 3d points to fix in spot
								NUM_LIGHTHOUSES * so->sensor_ct, vmask,
								soLocation.Pos, // Reads as the full pose though
								7,				// pnp -- SurvivePose
								meas,			// x* -- measurement data
								0,				// cov data
								2,				// mnp -- 2 points per image
								str_metric_function,
								0,				// jacobia of metric_func
								&ctx,			// user data
								max_iterations, // Max iterations
								0,				// verbosity
								opts,			// options
								info);			// info

	if (status > 0) {
		d->failures_to_reset_cntr = d->failures_to_reset;
		quatnormalize(soLocation.Rot, soLocation.Rot);
		PoserData_poser_raw_pose_func(&pdl->hdr, so, 1, &soLocation);
	}

	{
		SurviveContext *ctx = so->ctx;
		// Docs say info[0] should be divided by meas; I don't buy it really...
		static int cnt = 0;
		if (cnt++ > 1000 || meas_size < d->required_meas) {
			SV_INFO("%f original reproj error for %u meas", (info[0] / meas_size * 2), (int)meas_size);
			SV_INFO("%f cur reproj error", (info[1] / meas_size * 2));
			cnt = 0;
		}
	}

	return info[1] / meas_size * 2;
}

// Optimizes for LH position assuming object is posed at 0
static double run_sba(survive_calibration_config options, PoserDataFullScene *pdfs, SurviveObject *so,
					  int max_iterations /* = 50*/, double max_reproj_error /* = 0.005*/) {
	double *covx = 0;

	char *vmask = alloca(sizeof(char) * so->sensor_ct * NUM_LIGHTHOUSES);
	double *meas = alloca(sizeof(double) * 2 * so->sensor_ct * NUM_LIGHTHOUSES);
	size_t meas_size = construct_input(so, pdfs, vmask, meas);

	sba_context sbactx = {options, &pdfs->hdr, so, .camera_params = {so->ctx->bsd[0].Pose, so->ctx->bsd[1].Pose},
						  .obj_pose = so->OutPose};

	{
		const char *subposer = config_read_str(so->ctx->global_config_values, "SBASeedPoser", "PoserEPNP");
		PoserCB driver = (PoserCB)GetDriver(subposer);
		SurviveContext *ctx = so->ctx;
		if (driver) {
			SV_INFO("Using %s seed poser for SBA", subposer);
			PoserData hdr = pdfs->hdr;
			memset(&pdfs->hdr, 0, sizeof(pdfs->hdr)); // Clear callback functions
			pdfs->hdr.pt = hdr.pt;
			pdfs->hdr.lighthouseposeproc = sba_set_cameras;
			pdfs->hdr.userdata = &sbactx;
			driver(so, &pdfs->hdr);
			pdfs->hdr = hdr;
		} else {
			SV_INFO("Not using a seed poser for SBA; results will likely be way off");
			for (int i = 0; i < 2; i++) {
				so->ctx->bsd[i].Pose = (SurvivePose){0};
				so->ctx->bsd[i].Pose.Rot[0] = 1.;
			}
		}
		// opencv_solver_poser_cb(so, (PoserData *)pdfs);
		// PoserCharlesSlow(so, (PoserData *)pdfs);
	}

	double opts[SBA_OPTSSZ] = {0};
	double info[SBA_INFOSZ] = {0};

	opts[0] = SBA_INIT_MU;
	opts[1] = SBA_STOP_THRESH;
	opts[2] = SBA_STOP_THRESH;
	opts[3] = SBA_STOP_THRESH;
	opts[3] = SBA_STOP_THRESH; // max_reproj_error * meas.size();
	opts[4] = 0.0;

	int status = sba_mot_levmar(so->sensor_ct,						  // number of 3d points
								NUM_LIGHTHOUSES,					  // Number of cameras -- 2 lighthouses
								0,									  // Number of cameras to not modify
								vmask,								  // boolean vis mask
								(double *)&sbactx.camera_params[0],   // camera parameters
								sizeof(SurvivePose) / sizeof(double), // The number of floats that are in a camera param
								meas,								  // 2d points for 3d objs
								covx, // covariance of measurement. Null sets to identity
								2,	// 2 points per image
								metric_function,
								0,				// jacobia of metric_func
								&sbactx,		// user data
								max_iterations, // Max iterations
								0,				// verbosity
								opts,			// options
								info);			// info

	if (status >= 0) {
<<<<<<< HEAD
		SurvivePose additionalTx = {0};
		PoserData_lighthouse_pose_func(&pdfs->hdr, so, 0, &additionalTx, &sbactx.camera_params[0], &sbactx.obj_pose);
		PoserData_lighthouse_pose_func(&pdfs->hdr, so, 1, &additionalTx, &sbactx.camera_params[1], &sbactx.obj_pose);
=======
		SurvivePose additionalTx = {};
		for (int i = 0; i < NUM_LIGHTHOUSES; i++) {
			if (quatmagnitude(sbactx.camera_params[i].Rot) != 0) {
				PoserData_lighthouse_pose_func(&pdfs->hdr, so, i, &additionalTx, &sbactx.camera_params[i],
											   &sbactx.obj_pose);
			}
		}

>>>>>>> 18e71764
	} else {
		SurviveContext *ctx = so->ctx;
		SV_INFO("SBA was unable to run %d", status);
	}
	// Docs say info[0] should be divided by meas; I don't buy it really...
	// std::cerr << info[0] / meas.size() * 2 << " original reproj error" << std::endl;

	{
		SurviveContext *ctx = so->ctx;
		// Docs say info[0] should be divided by meas; I don't buy it really...
		SV_INFO("%f original reproj error for %u meas", (info[0] / meas_size * 2), (int)meas_size);
		SV_INFO("%f cur reproj error", (info[1] / meas_size * 2));
	}

	return info[1] / meas_size * 2;
}

int PoserSBA(SurviveObject *so, PoserData *pd) {
	SurviveContext *ctx = so->ctx;
	if (so->PoserData == 0) {
		so->PoserData = calloc(1, sizeof(SBAData));
		SBAData *d = so->PoserData;
		d->failures_to_reset_cntr = 0;
		d->failures_to_reset = survive_configi(ctx, "sba-failures-to-reset", SC_GET, 1);
		d->successes_to_reset_cntr = 0;
		d->successes_to_reset = survive_configi(ctx, "sba-successes-to-reset", SC_GET, 1);

		d->required_meas = survive_configi(ctx, "sba-required-meas", SC_GET, 8);

		SV_INFO("Initializing SBA with %d required measurements", d->required_meas);
	}
	SBAData *d = so->PoserData;
	switch (pd->pt) {
	case POSERDATA_LIGHT: {
		// No poses if calibration is ongoing
		if (ctx->calptr && ctx->calptr->stage < 5)
			return 0;
		SurviveSensorActivations *scene = &so->activations;
		PoserDataLight *lightData = (PoserDataLight *)pd;

		// only process sweeps
		FLT error = -1;
		if (d->last_lh != lightData->lh || d->last_acode != lightData->acode) {
			survive_calibration_config config = *survive_calibration_default_config();
			error = run_sba_find_3d_structure(d, config, lightData, so, scene, 50, .5);
			d->last_lh = lightData->lh;
			d->last_acode = lightData->acode;
		}

		if (error < 0) {
			if (d->failures_to_reset_cntr > 0)
				d->failures_to_reset_cntr--;
		} else {
			if (d->successes_to_reset_cntr > 0)
				d->successes_to_reset_cntr--;
		}

		return 0;
	}
	case POSERDATA_FULL_SCENE: {
		SurviveContext *ctx = so->ctx;
		PoserDataFullScene *pdfs = (PoserDataFullScene *)(pd);
		survive_calibration_config config = *survive_calibration_default_config();
		SV_INFO("Running sba with %u", (int)survive_calibration_config_index(&config));
		double error = run_sba(config, pdfs, so, 50, .005);
		// std::cerr << "Average reproj error: " << error << std::endl;
		return 0;
	}
	default: {
		const char *subposer = config_read_str(so->ctx->global_config_values, "SBASeedPoser", "PoserEPNP");
		PoserCB driver = (PoserCB)GetDriver(subposer);
		if (driver) {
			return driver(so, pd);
		}
		break;
	}
	}
	return -1;
}

REGISTER_LINKTIME(PoserSBA);<|MERGE_RESOLUTION|>--- conflicted
+++ resolved
@@ -438,20 +438,13 @@
 								info);			// info
 
 	if (status >= 0) {
-<<<<<<< HEAD
 		SurvivePose additionalTx = {0};
-		PoserData_lighthouse_pose_func(&pdfs->hdr, so, 0, &additionalTx, &sbactx.camera_params[0], &sbactx.obj_pose);
-		PoserData_lighthouse_pose_func(&pdfs->hdr, so, 1, &additionalTx, &sbactx.camera_params[1], &sbactx.obj_pose);
-=======
-		SurvivePose additionalTx = {};
 		for (int i = 0; i < NUM_LIGHTHOUSES; i++) {
 			if (quatmagnitude(sbactx.camera_params[i].Rot) != 0) {
 				PoserData_lighthouse_pose_func(&pdfs->hdr, so, i, &additionalTx, &sbactx.camera_params[i],
 											   &sbactx.obj_pose);
 			}
 		}
-
->>>>>>> 18e71764
 	} else {
 		SurviveContext *ctx = so->ctx;
 		SV_INFO("SBA was unable to run %d", status);
