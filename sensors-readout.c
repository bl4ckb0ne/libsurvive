--- conflicted
+++ resolved
@@ -8,11 +8,10 @@
 #ifdef __linux__
 
 #include <assert.h>
-<<<<<<< HEAD
+
 #include <ctype.h>
 #include <os_generic.h>
-=======
->>>>>>> bd6d0fc3
+
 #include <signal.h>
 
 void intHandler(int dummy) {
